name: Install and test

on:
  push:
    branches:
      - main
  pull_request:
    branches:
      - main

jobs:
  code-quality:
    runs-on: ubuntu-latest
    steps:
      - uses: actions/checkout@v4
      - uses: actions/setup-python@v4
      - id: file_changes
        uses: trilom/file-changes-action@v1.2.4
        with:
          output: " "
      - name: List changed files
        run: echo '${{ steps.file_changes.outputs.files}}'
      - uses: pre-commit/action@v3.0.0
        with:
          extra_args: --files ${{ steps.file_changes.outputs.files}}
      - name: Check for missing init files
        run: build_tools/fail_on_missing_init_files.sh
        shell: bash

  run-notebook-examples:
    needs: code-quality
    runs-on: ubuntu-latest
    steps:
      - uses: actions/checkout@v4
      - name: Set up Python
        uses: actions/setup-python@v4
        with:
          python-version: 3.9
      - name: Install dependencies
        run: |
          python -m pip install --upgrade pip
          python -m pip install .[all_extras,binder,dev,mlflow]
      - name: Run example notebooks
        run: build_tools/run_examples.sh
        shell: bash

  test-nodevdeps:
    needs: code-quality
    runs-on: ubuntu-latest
    steps:
      - uses: actions/checkout@v4
      - name: Set up Python
        uses: actions/setup-python@v4
        with:
          python-version: 3.9
      - name: Display Python version
        run: python -c "import sys; print(sys.version)"

      - name: Install sktime and dependencies
        run: |
          python -m pip install .

      - name: Run pytest-free tests
        run: |
          python sktime/_nopytest_tests.py

  test-nosoftdeps:
    needs: code-quality
    runs-on: ubuntu-latest
    steps:
      - uses: actions/checkout@v4
      - name: Set up Python
        uses: actions/setup-python@v4
        with:
          python-version: 3.9
      - name: Display Python version
        run: python -c "import sys; print(sys.version)"

      - name: Install sktime and dependencies
        run: |
          python -m pip install .[dev]

      - name: Show dependencies
        run: python -m pip list

      - name: Run tests
        run: make PYTESTOPTIONS="--cov --cov-report=xml --timeout=600" test_softdeps

  test-nosoftdeps-full:
    needs: test-nosoftdeps
    runs-on: ubuntu-latest
    steps:
      - uses: actions/checkout@v4

      - run: git remote set-branches origin 'main'

      - run: git fetch --depth 1

      - name: Set up Python
        uses: actions/setup-python@v4
        with:
          python-version: 3.9

      - name: Display Python version
        run: python -c "import sys; print(sys.version)"

      - name: Install sktime and dependencies
        run: |
          python -m pip install .[dev]

      - name: Show dependencies
        run: python -m pip list

      - name: Run tests
        run: make PYTESTOPTIONS="--cov --cov-report=xml --timeout=600" test_softdeps_full

  test-mlflow:
    needs: test-nosoftdeps
    runs-on: ubuntu-latest
    steps:
      - uses: actions/checkout@v4
      - name: Set up Python
        uses: actions/setup-python@v4
        with:
          python-version: 3.9
      - name: Display Python version
        run: python -c "import sys; print(sys.version)"

      - name: Install sktime and dependencies
        run: |
          python -m pip install .[all_extras,dev,mlflow_tests] --no-cache-dir

      - name: Show dependencies
        run: python -m pip list

      - name: Run tests
        run: make PYTESTOPTIONS="--cov --cov-report=xml --timeout=600" test_mlflow

  test-cython-estimators:
    needs: test-nosoftdeps
    runs-on: macos-latest
    steps:
      - uses: actions/checkout@v4

      - run: git remote set-branches origin 'main'

      - run: git fetch --depth 1

      - name: Set up Python
        uses: actions/setup-python@v4
        with:
          python-version: 3.9
      - name: Display Python version
        run: python -c "import sys; print(sys.version)"

      - name: Install OS packages
        run: brew install libomp

      - name: Install sktime and dependencies
        run: |
          python -m pip install .[dev,cython_extras] --no-cache-dir

      - name: Show dependencies
        run: python -m pip list

      - name: Run tests
        run: make PYTESTOPTIONS="--cov --cov-report=xml --only_cython_estimators=True --matrixdesign=False --timeout=600" test_check_suite

      - name: Publish code coverage
        uses: codecov/codecov-action@v3

  test-full:
    needs: test-nosoftdeps
    strategy:
      fail-fast: false  # to not fail all combinations if just one fail
      matrix:
<<<<<<< HEAD
        python-version: ['3.8', '3.9', '3.10', '3.11', '3.12']

    steps:
      - uses: actions/checkout@v4

      - run: git remote set-branches origin 'main'

      - run: git fetch --depth 1

      - uses: conda-incubator/setup-miniconda@v2
        with:
          auto-update-conda: true
          python-version: ${{ matrix.python-version }}
          channels: anaconda, conda-forge,

      - run: conda --version
      - run: which python

      - name: Fix windows paths
        if: ${{ runner.os == 'Windows' }}
        run: echo "C:\Program Files (x86)\Windows Kits\10\bin\10.0.18362.0\x64" | Out-File -FilePath $env:GITHUB_PATH -Encoding utf8 -Append

      - name: Install conda libpython
        run: conda install -c anaconda libpython

      - name: Install sktime and dependencies
        run: python -m pip install .[all_extras_pandas2,dev]

      - name: Show dependencies
        run: python -m pip list

      - name: Show available branches
        run: git branch -a

      - name: Run tests
        run: |
          mkdir -p testdir/
          cp .coveragerc testdir/
          cp setup.cfg testdir/
          python -m pytest

      - name: Publish code coverage
        uses: codecov/codecov-action@v3

  test-unix:
    needs: test-nosoftdeps
    strategy:
      fail-fast: false  # to not fail all combinations if just one fail
      matrix:
        python-version: ['3.8', '3.9', '3.10', '3.11', '3.12']
        os: [ubuntu-latest, macos-latest]
=======
        python-version: ['3.8', '3.9', '3.10', '3.11']
        os: [ubuntu-latest, macos-latest, windows-latest]
>>>>>>> f92a643d
    runs-on: ${{ matrix.os }}
    steps:
      - uses: actions/checkout@v4

      - run: git remote set-branches origin 'main'

      - run: git fetch --depth 1

      - name: Set up Python
        uses: actions/setup-python@v4
        with:
          python-version: ${{ matrix.python-version }}

      - name: Display Python version
        run: python -c "import sys; print(sys.version)"

      - name: Install sktime and dependencies
        run: |
          python -m pip install .[all_extras_pandas2,dev] --no-cache-dir

      - name: Show dependencies
        run: python -m pip list

      - name: Show available branches
        run: git branch -a

      - name: Run tests
        run: make test

      - name: Publish code coverage
        uses: codecov/codecov-action@v3

  test-unix-pandas1:
    needs: test-nosoftdeps
    strategy:
      fail-fast: false
      matrix:
        python-version: ['3.8', '3.9', '3.10', '3.11', '3.12']
    runs-on: ubuntu-latest
    steps:
      - uses: actions/checkout@v4

      - run: git remote set-branches origin 'main'

      - run: git fetch --depth 1

      - name: Set up Python
        uses: actions/setup-python@v4
        with:
          python-version: ${{ matrix.python-version }}

      - name: Display Python version
        run: python -c "import sys; print(sys.version)"

      - name: Install sktime and dependencies
        run: |
          python -m pip install .[all_extras,dev,pandas1] --no-cache-dir

      - name: Show dependencies
        run: python -m pip list

      - name: Show available branches
        run: git branch -a

      - name: Run tests
        run: make test

      - name: Publish code coverage
        uses: codecov/codecov-action@v3<|MERGE_RESOLUTION|>--- conflicted
+++ resolved
@@ -174,62 +174,8 @@
     strategy:
       fail-fast: false  # to not fail all combinations if just one fail
       matrix:
-<<<<<<< HEAD
         python-version: ['3.8', '3.9', '3.10', '3.11', '3.12']
-
-    steps:
-      - uses: actions/checkout@v4
-
-      - run: git remote set-branches origin 'main'
-
-      - run: git fetch --depth 1
-
-      - uses: conda-incubator/setup-miniconda@v2
-        with:
-          auto-update-conda: true
-          python-version: ${{ matrix.python-version }}
-          channels: anaconda, conda-forge,
-
-      - run: conda --version
-      - run: which python
-
-      - name: Fix windows paths
-        if: ${{ runner.os == 'Windows' }}
-        run: echo "C:\Program Files (x86)\Windows Kits\10\bin\10.0.18362.0\x64" | Out-File -FilePath $env:GITHUB_PATH -Encoding utf8 -Append
-
-      - name: Install conda libpython
-        run: conda install -c anaconda libpython
-
-      - name: Install sktime and dependencies
-        run: python -m pip install .[all_extras_pandas2,dev]
-
-      - name: Show dependencies
-        run: python -m pip list
-
-      - name: Show available branches
-        run: git branch -a
-
-      - name: Run tests
-        run: |
-          mkdir -p testdir/
-          cp .coveragerc testdir/
-          cp setup.cfg testdir/
-          python -m pytest
-
-      - name: Publish code coverage
-        uses: codecov/codecov-action@v3
-
-  test-unix:
-    needs: test-nosoftdeps
-    strategy:
-      fail-fast: false  # to not fail all combinations if just one fail
-      matrix:
-        python-version: ['3.8', '3.9', '3.10', '3.11', '3.12']
-        os: [ubuntu-latest, macos-latest]
-=======
-        python-version: ['3.8', '3.9', '3.10', '3.11']
         os: [ubuntu-latest, macos-latest, windows-latest]
->>>>>>> f92a643d
     runs-on: ${{ matrix.os }}
     steps:
       - uses: actions/checkout@v4
