name: Install and test

on:
  push:
    branches:
      - main
  pull_request:
    branches:
      - main

jobs:
  code-quality:
    runs-on: ubuntu-latest
    steps:
      - uses: actions/checkout@v3
      - uses: actions/setup-python@v4
      - id: file_changes
        uses: trilom/file-changes-action@v1.2.4
        with:
          output: " "
      - name: List changed files
        run: echo '${{ steps.file_changes.outputs.files}}'
      - uses: pre-commit/action@v3.0.0
        with:
          extra_args: --files ${{ steps.file_changes.outputs.files}}
      - name: Check for missing init files
        run: build_tools/fail_on_missing_init_files.sh
        shell: bash

  run-notebook-examples:
    needs: code-quality
    runs-on: ubuntu-latest
    steps:
      - uses: actions/checkout@v3
      - name: Set up Python
        uses: actions/setup-python@v4
        with:
          python-version: 3.9
      - name: Install dependencies
        run: |
          python -m pip install --upgrade pip
          python -m pip install --pre --extra-index https://pypi.anaconda.org/scipy-wheels-nightly/simple scikit-learn
          python -m pip install .[all_extras,binder,dev,mlflow]
      - name: Run example notebooks
        run: build_tools/run_examples.sh
        shell: bash

  test-nodevdeps:
    needs: code-quality
    runs-on: ubuntu-latest
    steps:
      - uses: actions/checkout@v3
      - name: Set up Python
        uses: actions/setup-python@v4
        with:
          python-version: 3.9
      - name: Display Python version
        run: python -c "import sys; print(sys.version)"

      - name: Install sktime and dependencies
        run: |
          python -m pip install --pre --extra-index https://pypi.anaconda.org/scipy-wheels-nightly/simple scikit-learn
          python -m pip install .

      - name: Run pytest-free tests
        run: |
          python sktime/_nopytest_tests.py

  test-nosoftdeps:
    needs: code-quality
    runs-on: ubuntu-latest
    steps:
      - uses: actions/checkout@v3
      - name: Set up Python
        uses: actions/setup-python@v4
        with:
          python-version: 3.9
      - name: Display Python version
        run: python -c "import sys; print(sys.version)"

      - name: Install sktime and dependencies
        run: |
          python -m pip install --pre --extra-index https://pypi.anaconda.org/scipy-wheels-nightly/simple scikit-learn
          python -m pip install .[dev]

      - name: Show dependencies
        run: python -m pip list

      - name: Run tests
        run: make PYTESTOPTIONS="--cov --cov-report=xml --timeout=600" test_softdeps

  test-nosoftdeps-full:
    needs: test-nosoftdeps
    runs-on: ubuntu-latest
    steps:
      - uses: actions/checkout@v3

      - run: git remote set-branches origin 'main'

      - run: git fetch --depth 1

      - name: Set up Python
        uses: actions/setup-python@v4
        with:
          python-version: 3.9

      - name: Display Python version
        run: python -c "import sys; print(sys.version)"

      - name: Install sktime and dependencies
        run: |
          python -m pip install --pre --extra-index https://pypi.anaconda.org/scipy-wheels-nightly/simple scikit-learn
          python -m pip install .[dev]

      - name: Show dependencies
        run: python -m pip list

      - name: Run tests
        run: make PYTESTOPTIONS="--cov --cov-report=xml --timeout=600" test_softdeps_full

  test-mlflow:
    needs: test-nosoftdeps
    runs-on: ubuntu-latest
    steps:
      - uses: actions/checkout@v3
      - name: Set up Python
        uses: actions/setup-python@v4
        with:
          python-version: 3.9
      - name: Display Python version
        run: python -c "import sys; print(sys.version)"

      - name: Install sktime and dependencies
        run: |
          python -m pip install --pre --extra-index https://pypi.anaconda.org/scipy-wheels-nightly/simple scikit-learn
          python -m pip install .[all_extras,dev,mlflow_tests] --no-cache-dir

      - name: Show dependencies
        run: python -m pip list

      - name: Run tests
        run: make PYTESTOPTIONS="--cov --cov-report=xml --timeout=600" test_mlflow

  test-cython-estimators:
    needs: test-nosoftdeps
    runs-on: macos-latest
    steps:
      - uses: actions/checkout@v3
      - name: Set up Python
        uses: actions/setup-python@v4
        with:
          python-version: 3.9
      - name: Display Python version
        run: python -c "import sys; print(sys.version)"

      - name: Install OS packages
        run: brew install libomp

      - name: Install sktime and dependencies
        run: |
          python -m pip install --pre --extra-index https://pypi.anaconda.org/scipy-wheels-nightly/simple scikit-learn
          python -m pip install .[dev,cython_extras] --no-cache-dir

      - name: Show dependencies
        run: python -m pip list

      - name: Run tests
        run: make PYTESTOPTIONS="--cov --cov-report=xml --only_cython_estimators=True --matrixdesign=False --timeout=600" test_check_suite

      - name: Publish code coverage
        uses: codecov/codecov-action@v3

  test-windows:
    needs: test-nosoftdeps
    runs-on: windows-latest
    strategy:
      fail-fast: false  # to not fail all combinations if just one fail
      matrix:
        python-version: ['3.8', '3.9', '3.10', '3.11']

    steps:
      - uses: actions/checkout@v3

      - run: git remote set-branches origin 'main'

      - run: git fetch --depth 1

      - uses: conda-incubator/setup-miniconda@v2
        with:
          auto-update-conda: true
          python-version: ${{ matrix.python-version }}
          channels: anaconda, conda-forge,

      - run: conda --version
      - run: which python

      - name: Fix windows paths
        if: ${{ runner.os == 'Windows' }}
        run: echo "C:\Program Files (x86)\Windows Kits\10\bin\10.0.18362.0\x64" | Out-File -FilePath $env:GITHUB_PATH -Encoding utf8 -Append

      - name: Install conda libpython
        run: conda install -c anaconda libpython

      - name: Install sktime and dependencies
<<<<<<< HEAD
        run: |
          python -m pip install --pre --extra-index https://pypi.anaconda.org/scipy-wheels-nightly/simple scikit-learn
          python -m pip install .[all_extras,dev]
=======
        run: python -m pip install .[all_extras_pandas2,dev]
>>>>>>> 3212c5a7

      - name: Show dependencies
        run: python -m pip list

      - name: Show available branches
        run: git branch -a

      - name: Run tests
        run: |
          mkdir -p testdir/
          cp .coveragerc testdir/
          cp setup.cfg testdir/
          python -m pytest

      - name: Publish code coverage
        uses: codecov/codecov-action@v3

  test-unix:
    needs: test-nosoftdeps
    strategy:
      fail-fast: false  # to not fail all combinations if just one fail
      matrix:
        python-version: ['3.8', '3.9', '3.10', '3.11']
        os: [ubuntu-latest, macos-latest]
    runs-on: ${{ matrix.os }}
    steps:
      - uses: actions/checkout@v3

      - run: git remote set-branches origin 'main'

      - run: git fetch --depth 1

      - name: Set up Python
        uses: actions/setup-python@v4
        with:
          python-version: ${{ matrix.python-version }}

      - name: Display Python version
        run: python -c "import sys; print(sys.version)"

      - name: Install sktime and dependencies
        run: |
<<<<<<< HEAD
          python -m pip install --pre --extra-index https://pypi.anaconda.org/scipy-wheels-nightly/simple scikit-learn
          python -m pip install .[all_extras,dev] --no-cache-dir
=======
          python -m pip install .[all_extras_pandas2,dev] --no-cache-dir
>>>>>>> 3212c5a7

      - name: Show dependencies
        run: python -m pip list

      - name: Show available branches
        run: git branch -a

      - name: Run tests
        run: make test

      - name: Publish code coverage
        uses: codecov/codecov-action@v3

  test-unix-pandas1:
    needs: test-nosoftdeps
    strategy:
      fail-fast: false
      matrix:
        python-version: ['3.8', '3.9', '3.10', '3.11']
    runs-on: ubuntu-latest
    steps:
      - uses: actions/checkout@v3

      - run: git remote set-branches origin 'main'

      - run: git fetch --depth 1

      - name: Set up Python
        uses: actions/setup-python@v4
        with:
          python-version: ${{ matrix.python-version }}

      - name: Display Python version
        run: python -c "import sys; print(sys.version)"

      - name: Install sktime and dependencies
        run: |
          python -m pip install .[all_extras,dev,pandas1] --no-cache-dir

      - name: Show dependencies
        run: python -m pip list

      - name: Show available branches
        run: git branch -a

      - name: Run tests
        run: make test

      - name: Publish code coverage
        uses: codecov/codecov-action@v3<|MERGE_RESOLUTION|>--- conflicted
+++ resolved
@@ -202,13 +202,9 @@
         run: conda install -c anaconda libpython
 
       - name: Install sktime and dependencies
-<<<<<<< HEAD
-        run: |
-          python -m pip install --pre --extra-index https://pypi.anaconda.org/scipy-wheels-nightly/simple scikit-learn
-          python -m pip install .[all_extras,dev]
-=======
-        run: python -m pip install .[all_extras_pandas2,dev]
->>>>>>> 3212c5a7
+        run: |
+          python -m pip install --pre --extra-index https://pypi.anaconda.org/scipy-wheels-nightly/simple scikit-learn
+          python -m pip install .[all_extras_pandas2,dev]
 
       - name: Show dependencies
         run: python -m pip list
@@ -251,12 +247,8 @@
 
       - name: Install sktime and dependencies
         run: |
-<<<<<<< HEAD
-          python -m pip install --pre --extra-index https://pypi.anaconda.org/scipy-wheels-nightly/simple scikit-learn
-          python -m pip install .[all_extras,dev] --no-cache-dir
-=======
+          python -m pip install --pre --extra-index https://pypi.anaconda.org/scipy-wheels-nightly/simple scikit-learn
           python -m pip install .[all_extras_pandas2,dev] --no-cache-dir
->>>>>>> 3212c5a7
 
       - name: Show dependencies
         run: python -m pip list
