[project]
name = "sktime"
version = "0.33.0"
description = "A unified framework for machine learning with time series"
readme = "README.md"
keywords = [
  "data-mining",
  "data-science",
  "forecasting",
  "machine-learning",
  "scikit-learn",
  "time-series",
  "time-series-analysis",
  "time-series-classification",
  "time-series-regression",
]
license = { file = "LICENSE" }
# sktime is governed by the Community Council, see docs/source/get_involved/governance
# use the email or sktime discord (governance channel) to get in touch
maintainers = [
  { name = "sktime developers", email = "sktime.toolbox@gmail.com" },
  { name = "Franz Király" },
  { name = "Jonathan Bechtel" },
  { name = "Kiril Ralinovski" },
  { name = "Marc Rovira" },
  { name = "Sagar Mishra" },
  { name = "Ugochukwu Onyeka" },
]
# sktime has a large number of contributors,
# for full credits see contributors.md
authors = [
    { name = "sktime developers", email = "sktime.toolbox@gmail.com" },
]
requires-python = ">=3.9,<3.13"
classifiers = [
  "Intended Audience :: Developers",
  "Intended Audience :: Science/Research",
  "License :: OSI Approved :: BSD License",
  "Operating System :: MacOS",
  "Operating System :: Microsoft :: Windows",
  "Operating System :: POSIX",
  "Operating System :: Unix",
  "Programming Language :: Python",
  "Programming Language :: Python :: 3 :: Only",
  "Programming Language :: Python :: 3.9",
  "Programming Language :: Python :: 3.10",
  "Programming Language :: Python :: 3.11",
  "Programming Language :: Python :: 3.12",
  "Topic :: Scientific/Engineering",
  "Topic :: Software Development",
]
# core dependencies of sktime
# this set should be kept minimal!
dependencies = [
  "joblib<1.5,>=1.2.0",  # required for parallel processing
  "numpy<2.1,>=1.21",  # required for framework layer and base class logic
  "packaging",  # for estimator specific dependency parsing
  "pandas<2.3.0,>=1.1",  # pandas is the main in-memory data container
  "scikit-base>=0.6.1,<0.10.0",  # base module for sklearn compatible base API
  "scikit-learn>=0.24,<1.6.0",  # required for estimators and framework layer
  "scipy<2.0.0,>=1.2",  # required for estimators and framework layer
]

[project.optional-dependencies]
# there are the following dependency sets:
# - all_extras_pandas2, all_extras - all soft dependencies
# - single-task soft dependencies, e.g., forecasting, classification, etc.
# - dev - the developer dependency set, for contributors to sktime
# - CI related, e.g., binder, docs, tests. Not for users of sktime.
#
# soft dependencies are not required for the core functionality of sktime
# but are required by popular estimators, e.g., prophet, tbats, etc.

# all soft dependencies
#
# users can install via "pip install sktime[all_extras]"
# or "pip install sktime[all_extras_pandas2]", to install only pandas 2 compatible deps
#
all_extras = [
  "arch>=5.6,<7.1.0",
  'autots<0.7,>=0.6.1',
  "cloudpickle",
  "dash!=2.9.0",
  "dask<2024.8.3; extra == 'dataframe'",
  "dtaidistance<2.4",
  "dtw-python",
  'esig==0.9.7; python_version < "3.10"',
  'filterpy>=1.4.5; python_version < "3.11"',
  "gluonts>=0.9",
  'h5py; python_version < "3.12"',
  'hmmlearn>=0.2.7; python_version < "3.11"',
  "holidays",
  'keras-self-attention; python_version < "3.11"',
  "matplotlib!=3.9.1,>=3.3.2",
  "mne",
  'numba<0.61,>=0.53',
  'optuna<3.7',
  'pmdarima!=1.8.1,<3.0.0,>=1.8; python_version < "3.12"',
  "polars[pandas]>=0.20,<2.0",
  'prophet>=1.1; python_version < "3.12"',
  "pycatch22<0.4.6",
  'pyod>=0.8; python_version < "3.11"',
  "pyts<0.14.0; python_version < '3.12'",
  "scikit-optimize",
  "scikit_posthocs>=0.6.5",
  "seaborn>=0.11",
  "seasonal",
  "skforecast<0.14,>=0.12.1",
  "skpro>=2,<2.6.0",
  'statsforecast<1.8.0,>=1.0.0; python_version < "3.12"',
  "statsmodels>=0.12.1",
  'stumpy>=1.5.1; python_version < "3.11"',
  'tbats>=1.1',
  'temporian<0.9.0,>=0.7.0,!=0.8.0; python_version < "3.12" and sys_platform != "win32"',
  'tensorflow<2.17,>=2; python_version < "3.12"',
  'tsbootstrap<0.2,>=0.1.0',
  'tsfresh>=0.17; python_version < "3.12"',
  'tslearn<0.7.0,!=0.6.0,>=0.5.2; python_version < "3.11"',
  "xarray",
  "u8darts<0.31,>=0.29.0",
]

# all soft dependencies compatible with pandas 2
all_extras_pandas2 = [
  "arch>=5.6,<7.1.0",
  'autots<0.7,>=0.6.1',
  "cloudpickle",
  "dash!=2.9.0",
  "dask<2024.8.3; extra == 'dataframe'",
  "dtaidistance<2.4",
  "dtw-python",
  'esig==0.9.7; python_version < "3.10"',
  'filterpy>=1.4.5; python_version < "3.11"',
  "gluonts>=0.9",
  'h5py; python_version < "3.12"',
  'hmmlearn>=0.2.7; python_version < "3.11"',
  "holidays",
  'keras-self-attention; python_version < "3.11"',
  "matplotlib!=3.9.1,>=3.3.2",
  "mne",
  'numba<0.61,>=0.53',
  'optuna<3.7',
  'pmdarima!=1.8.1,<3.0.0,>=1.8; python_version < "3.12"',
  "polars[pandas]>=0.20,<2.0",
  'prophet>=1.1; python_version < "3.12"',
  "pycatch22<0.4.6",
  'pyod>=0.8; python_version < "3.11"',
  "scikit_posthocs>=0.6.5",
  "seaborn>=0.11",
  "seasonal",
  "skforecast<0.14,>=0.12.1",
  "skpro>=2,<2.6.0",
  'statsforecast<1.8.0,>=1.0.0; python_version < "3.12"',
  "statsmodels>=0.12.1",
  'stumpy>=1.5.1; python_version < "3.11"',
  'tbats>=1.1; python_version < "3.12"',
  'temporian<0.9.0,>=0.7.0,!=0.8.0; python_version < "3.12" and sys_platform != "win32"',
  'tensorflow<2.17,>=2; python_version < "3.12"',
  'tsbootstrap<0.2,>=0.1.0',
  'tsfresh>=0.17; python_version < "3.12"',
  'tslearn<0.7.0,!=0.6.0,>=0.5.2; python_version < "3.11"',
  "xarray",
  "u8darts<0.31,>=0.29.0",
]

# single-task dependencies, e.g., forecasting, classification, etc.
# manually curated and intentionally smaller to avoid dependency conflicts
# names are identical with the names of the modules and estimator type strings
# dependency sets are selected to cover the most popular estimators in each module
# (this is a subjective choice, and may change over time as the ecosystem evolves,
# removals are rare and always accompanied by a deprecation warning)
#
# users can install via "pip install sktime[forecasting,transformations]" etc
#
alignment = [
  "dtaidistance<2.4",
  "dtw-python>=1.3,<1.6",
  'numba<0.61,>=0.53',
]
annotation = [
  "hmmlearn<0.4,>=0.2.7",
  'numba<0.61,>=0.53',
  'pyod<1.2,>=0.8; python_version < "3.12"',
]
classification = [
  'esig<0.10,>=0.9.7; python_version < "3.11"',
  'numba<0.61,>=0.53',
  'tensorflow<2.17,>=2; python_version < "3.12"',
  'tsfresh<0.21,>=0.17; python_version < "3.12"',
]
clustering = [
  'numba<0.61,>=0.53',
  'tslearn<0.7.0,!=0.6.0,>=0.5.2; python_version < "3.12"',
]
forecasting = [
  "arch>=5.6,<7.1",
  'autots<0.7,>=0.6.1',
  'pmdarima!=1.8.1,<2.1,>=1.8; python_version < "3.12"',
  "prophet<1.2,>=1.1",
  "skforecast<0.14,>=0.12.1",
  "skpro>=2,<2.6.0",
  'statsforecast<1.8.0,>=1.0.0; python_version < "3.12"',
  "statsmodels<0.15,>=0.12.1",
  'tbats<1.2,>=1.1; python_version < "3.12"',
]
networks = [
  "keras-self-attention<0.52,>=0.51",
  'tensorflow<2.17,>=2; python_version < "3.12"',
]
param_est = [
  "seasonal<0.4,>=0.3.1",
  "statsmodels<0.15,>=0.12.1",
]
regression = [
  'numba<0.61,>=0.53',
  'tensorflow<2.17,>=2; python_version < "3.12"',
]
transformations = [
  'esig<0.10,>=0.9.7; python_version < "3.11"',
  "filterpy<1.5,>=1.4.5",
  "holidays>=0.29,<0.57",
  "mne>=1.5,<1.9",
  'numba<0.61,>=0.53',
  "pycatch22>=0.4,<0.4.6",
  "statsmodels<0.15,>=0.12.1",
  'stumpy<1.13,>=1.5.1; python_version < "3.12"',
  'temporian<0.9.0,>=0.7.0,!=0.8.0; python_version < "3.12" and sys_platform != "win32"',
  'tsbootstrap<0.2,>=0.1.0',
  'tsfresh<0.21,>=0.17; python_version < "3.12"',
]

# dev - the developer dependency set, for contributors to sktime
dev = [
  "backoff",
  "httpx",
  "pre-commit",
  "pytest",
  "pytest-cov",
  "pytest-randomly",
  "pytest-timeout",
  "pytest-xdist",
  "wheel",
]

# CI related soft dependency sets - not for users of sktime, only for developers
# docs and tests are standard dep sets for development use
# they are stable and subject to deprecation policies
# contributors should use the dev dependency set for contributing to sktime, see above
docs = [
  "jupyter",
  "myst-parser",
  "nbsphinx>=0.8.6",
  "numpydoc",
  "pydata-sphinx-theme",
  "Sphinx!=7.2.0,<9.0.0",
  "sphinx-copybutton",
  "sphinx-design<0.7.0",
  "sphinx-gallery<0.18.0",
  "sphinx-issues<5.0.0",
  "tabulate",
]
tests = [
  "pytest>=7.4,<8.4",
  "pytest-cov>=4.1,<5.1",
  "pytest-randomly<3.16,>=3.15",
  "pytest-timeout>=2.1,<2.4",
  "pytest-xdist>=3.3,<3.7",
]

# CI related soft dependency sets - not for users of sktime, only for developers
# these are for specual uses and may be changed or removed at any time
binder = [
  "jupyter",
  "pandas<2.0.0",
]
cython_extras = [
  "mrseql < 0.0.3",
  'mrsqm; python_version < "3.11"',
  "numba<0.61",
]
datasets = [
  "rdata",
  "requests",
]
dl = [
  'FrEIA; python_version < "3.12"',
  'neuralforecast<1.8.0,>=1.6.4; python_version < "3.11"',
  'peft>=0.10.0; python_version < "3.12"',
  'tensorflow<2.17,>=2; python_version < "3.12"',
  'torch; python_version < "3.12"',
  'transformers[torch]<4.41.0; python_version < "3.12"',
<<<<<<< HEAD
  'pykan<0.2.2,>=0.2; python_version > "3.9.7"',
  'pytorch-forecasting>=1.0.0; python_version < "3.11"',
  'lightning>=2.0; python_version < "3.12"',
  'gluonts>=0.14.3; python_version < "3.12"',
  'einops>0.7.0; python_version < "3.12"',
  'huggingface-hub>=0.23.0; python_version < "3.12"',
  'hydra-core',
=======
  'pykan>=0.2,<0.2.7; python_version > "3.9.7"',
  'pytorch-forecasting>=1.0.0,<1.2.0',
>>>>>>> 73bc154c
]
mlflow = [
  "mlflow",
]
mlflow_tests = [
  "boto3",
  "botocore",
  "mlflow",
  "moto",
]
numpy1 = [
  "numpy<3.0.0",
]
pandas1 = [
  "pandas<2.0.0",
]
compatibility_tests = [
  "catboost",
]

[project.urls]
"API Reference" = "https://www.sktime.net/en/stable/api_reference.html"
Documentation = "https://www.sktime.net"
Download = "https://pypi.org/project/sktime/#files"
Homepage = "https://www.sktime.net"
"Release Notes" = "https://www.sktime.net/en/stable/changelog.html"
Repository = "https://github.com/sktime/sktime"

[build-system]
build-backend = "setuptools.build_meta"
requires = [
  "setuptools>61",
]

[tool.setuptools.package-data]
sktime = [
  "utils/_estimator_html_repr.css",
  "*.csv",
  "*.csv.gz",
  "*.arff",
  "*.arff.gz",
  "*.txt",
  "*.ts",
  "*.tsv",
]

[tool.setuptools.packages.find]
exclude = ["tests", "tests.*"]

[tool.ruff]
line-length = 88
exclude = [".git", "sktime/_contrib/*", "examples/blog_posts/*"]
target-version = "py39"
extend-include = ["*.ipynb"]

[tool.ruff.lint]
select = [
  # https://pypi.org/project/pycodestyle
  "D",
  "E",
  "W",
  # https://pypi.org/project/pyflakes
  "F",
  # https://pypi.org/project/flake8-bandit
  "S",
  # https://docs.astral.sh/ruff/rules/#pyupgrade-up
  "UP",
  "I002",    # Missing required imports
  "UP008",   # Super calls with redundant arguments passed.
  "G010",    # Deprecated log warn.
  "PLR1722", # Use sys.exit() instead of exit() and quit().
  "PT014",   # pytest-duplicate-parametrize-test-cases.
  "PT006",   # Checks for the type of parameter names passed to pytest.mark.parametrize.
  "PT007",   # Checks for the type of parameter values passed to pytest.mark.parametrize.
  "PT018",   # Checks for assertions that combine multiple independent condition
  "RUF001", # Checks for non unicode string literals
  "RUF002", # Checks for non unicode string literals
  "RUF003", # Checks for non unicode string literals
]
extend-select = [
  "I", # isort
  "C4", # https://pypi.org/project/flake8-comprehensions
]
ignore=[
  "E203", # Whitespace-before-punctuation.
  "E402", # Module-import-not-at-top-of-file.
  "E731", # Do not assign a lambda expression, use a def.
  "RET504", # Unnecessary variable assignment before `return` statement.
  "S101", # Use of `assert` detected.
  "RUF100", # https://docs.astral.sh/ruff/rules/unused-noqa/
  "C408", # Unnecessary dict call - rewrite as a literal.
  "UP031", # Use format specifier instead of %
  "S102", # Use of excec
  "C414", # Unnecessary `list` call within `sorted()`
  "S301", # pickle and modules that wrap it can be unsafe
  "C416", # Unnecessary list comprehension - rewrite as a generator
  "S310", # Audit URL open for permitted schemes
  "S202", # Uses of `tarfile.extractall()`
  "S307", # Use of possibly insecure function
  "C417", # Unnecessary `map` usage (rewrite using a generator expression)
  "S605", # Starting a process with a shell, possible injection detected
  "E741", # Ambiguous variable name
  "S107", # Possible hardcoded password
  "S105", # Possible hardcoded password
  "PT018", # Checks for assertions that combine multiple independent condition
  "S602", # sub process call with shell=True unsafe
  "C419", # Unnecessary list comprehension, some are flagged yet are not
  "C409", # Unnecessary `list` literal passed to `tuple()` (rewrite as a `tuple` literal)
  "S113", # Probable use of httpx call withour timeout
]
allowed-confusables=["σ"]

[tool.ruff.lint.per-file-ignores]

"setup.py" = ["S101"]
"**/__init__.py" = [
  "F401", # unused import
]
"**/tests/**" = [
  "D",
  "S605",  # Starting a process with a shell: seems safe, but may be changed in the future; consider rewriting without `shell`
  "S607",  # Starting a process with a partial executable path
  "RET504",  # todo:Unnecessary variable assignment before `return` statement
  "PT004",  # Fixture `tmpdir_unittest_fixture` does not return anything, add leading underscore
  "PT011",  # `pytest.raises(ValueError)` is too broad, set the `match` parameter or use a more specific exception
  "PT012",  # `pytest.raises()` block should contain a single simple statement
  "PT019",  # Fixture `_` without value is injected as parameter, use `@pytest.mark.usefixtures` instead
  "PT006" # Checks for the type of parameter names passed to pytest.mark.parametrize.
]
"sktime/libs/uni2ts/*.py" = [
  "F722", # Checks for forward annotations that include invalid syntax.
  "F821", # Checks for uses of undefined names.
  "D100", # Missing docstring in public module
  "D101", # Missing docstring in public class
  "D102", # Missing docstring in public method
  "D103", # Missing docstring in public function
  "D104", # Missing docstring in public package
  "D106", # Missing docstring in public nested class
]

[tool.ruff.lint.pydocstyle]
convention = "numpy"<|MERGE_RESOLUTION|>--- conflicted
+++ resolved
@@ -56,7 +56,7 @@
   "numpy<2.1,>=1.21",  # required for framework layer and base class logic
   "packaging",  # for estimator specific dependency parsing
   "pandas<2.3.0,>=1.1",  # pandas is the main in-memory data container
-  "scikit-base>=0.6.1,<0.10.0",  # base module for sklearn compatible base API
+  "scikit-base>=0.6.1,<0.9.0",  # base module for sklearn compatible base API
   "scikit-learn>=0.24,<1.6.0",  # required for estimators and framework layer
   "scipy<2.0.0,>=1.2",  # required for estimators and framework layer
 ]
@@ -81,7 +81,7 @@
   'autots<0.7,>=0.6.1',
   "cloudpickle",
   "dash!=2.9.0",
-  "dask<2024.8.3; extra == 'dataframe'",
+  "dask<2024.8.1; extra == 'dataframe'",
   "dtaidistance<2.4",
   "dtw-python",
   'esig==0.9.7; python_version < "3.10"',
@@ -113,7 +113,6 @@
   'tbats>=1.1',
   'temporian<0.9.0,>=0.7.0,!=0.8.0; python_version < "3.12" and sys_platform != "win32"',
   'tensorflow<2.17,>=2; python_version < "3.12"',
-  'tsbootstrap<0.2,>=0.1.0',
   'tsfresh>=0.17; python_version < "3.12"',
   'tslearn<0.7.0,!=0.6.0,>=0.5.2; python_version < "3.11"',
   "xarray",
@@ -218,14 +217,13 @@
 transformations = [
   'esig<0.10,>=0.9.7; python_version < "3.11"',
   "filterpy<1.5,>=1.4.5",
-  "holidays>=0.29,<0.57",
-  "mne>=1.5,<1.9",
+  "holidays>=0.29,<0.55",
+  "mne>=1.5,<1.8",
   'numba<0.61,>=0.53',
   "pycatch22>=0.4,<0.4.6",
   "statsmodels<0.15,>=0.12.1",
   'stumpy<1.13,>=1.5.1; python_version < "3.12"',
   'temporian<0.9.0,>=0.7.0,!=0.8.0; python_version < "3.12" and sys_platform != "win32"',
-  'tsbootstrap<0.2,>=0.1.0',
   'tsfresh<0.21,>=0.17; python_version < "3.12"',
 ]
 
@@ -289,18 +287,13 @@
   'tensorflow<2.17,>=2; python_version < "3.12"',
   'torch; python_version < "3.12"',
   'transformers[torch]<4.41.0; python_version < "3.12"',
-<<<<<<< HEAD
-  'pykan<0.2.2,>=0.2; python_version > "3.9.7"',
-  'pytorch-forecasting>=1.0.0; python_version < "3.11"',
+  'pykan>=0.2,<0.2.7; python_version > "3.9.7"',
+  'pytorch-forecasting>=1.0.0,<1.2.0',
   'lightning>=2.0; python_version < "3.12"',
   'gluonts>=0.14.3; python_version < "3.12"',
   'einops>0.7.0; python_version < "3.12"',
   'huggingface-hub>=0.23.0; python_version < "3.12"',
   'hydra-core',
-=======
-  'pykan>=0.2,<0.2.7; python_version > "3.9.7"',
-  'pytorch-forecasting>=1.0.0,<1.2.0',
->>>>>>> 73bc154c
 ]
 mlflow = [
   "mlflow",
@@ -312,7 +305,7 @@
   "moto",
 ]
 numpy1 = [
-  "numpy<3.0.0",
+  "numpy<2.0.0",
 ]
 pandas1 = [
   "pandas<2.0.0",
