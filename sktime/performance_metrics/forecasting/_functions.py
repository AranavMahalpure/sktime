--- conflicted
+++ resolved
@@ -36,11 +36,7 @@
     References
     ----------
     ..[1]   Hyndman, R. J. (2006). "Another look at measures of forecast
-<<<<<<< HEAD
-    accuracy", Foresight, Issue 4.
-=======
             accuracy", Foresight, Issue 4.
->>>>>>> 06a1027f
     """
     # input checks
     y_test = check_y(y_test)
