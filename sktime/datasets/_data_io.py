"""Utilities for loading panel datasets."""

__author__ = ["Emiliathewolf", "TonyBagnall", "jasonlines", "achieveordie"]

__all__ = [
    "generate_example_long_table",
    "make_multi_index_dataframe",
    "_load_dataset",
]

import os
import shutil
import tempfile
import zipfile
<<<<<<< HEAD
from datetime import datetime
from typing import Dict
=======
>>>>>>> 4c4e01de
from urllib.request import urlretrieve

import numpy as np
import pandas as pd

<<<<<<< HEAD
from sktime.datatypes import (
    MTYPE_LIST_HIERARCHICAL,
    MTYPE_LIST_PANEL,
    check_is_scitype,
    convert,
    convert_to,
)
from sktime.datatypes._panel._convert import _make_column_names, from_long_to_nested
from sktime.transformations.base import BaseTransformer
from sktime.utils.strtobool import strtobool
from sktime.utils.validation.panel import check_X, check_X_y
=======
from sktime.datasets._readers_writers.ts import load_from_tsfile
from sktime.datasets._readers_writers.utils import _alias_mtype_check
from sktime.datatypes import convert
from sktime.datatypes._panel._convert import _make_column_names
>>>>>>> 4c4e01de

DIRNAME = "data"
MODULE = os.path.dirname(__file__)
CLASSIF_URLS = [
    "https://timeseriesclassification.com/aeon-toolkit",  # main mirror (UEA)
    "https://github.com/sktime/sktime-datasets/raw/main/TSC",  # backup mirror (sktime)
]


def _download_and_extract(url, extract_path=None):
    """Download and unzip datasets (helper function).

    This code was modified from
    https://github.com/tslearn-team/tslearn/blob
    /775daddb476b4ab02268a6751da417b8f0711140/tslearn/datasets.py#L28

    Parameters
    ----------
    url : string
        Url pointing to file to download
    extract_path : string, optional (default: None)
        path to extract downloaded zip to, None defaults
        to sktime/datasets/data

    Returns
    -------
    extract_path : string or None
        if successful, string containing the path of the extracted file, None
        if it wasn't successful
    """
    file_name = os.path.basename(url)
    dl_dir = tempfile.mkdtemp()
    zip_file_name = os.path.join(dl_dir, file_name)
    urlretrieve(url, zip_file_name)

    if extract_path is None:
        extract_path = os.path.join(MODULE, "local_data/%s/" % file_name.split(".")[0])
    else:
        extract_path = os.path.join(extract_path, "%s/" % file_name.split(".")[0])

    try:
        if not os.path.exists(extract_path):
            os.makedirs(extract_path)
        zipfile.ZipFile(zip_file_name, "r").extractall(extract_path)
        shutil.rmtree(dl_dir)
        return extract_path
    except zipfile.BadZipFile:
        shutil.rmtree(dl_dir)
        if os.path.exists(extract_path):
            shutil.rmtree(extract_path)
        raise zipfile.BadZipFile(
            "Could not unzip dataset. Please make sure the URL is valid."
        )


def _list_available_datasets(extract_path, origin_repo=None):
    """Return a list of all the currently downloaded datasets.

    Forecastingorg datasets are in the format <dataset_name>.tsf while classification
    are in the format <dataset_name>_TRAIN.ts and <dataset_name>_TEST.ts.
    To count as available, each directory <dir_name>
    in the extract_path must contain files called
    1. <dir_name>_TRAIN.ts and <dir_name>_TEST.ts if datasets from classification repo.
    2. <dir_name>.tsf if datasets from forecasting repo.

    Parameters
    ----------
    extract_path: string
        root directory where to look for files, if None defaults to sktime/datasets/data
    origin_repo: string, optional (default=None)
        if None, returns all available classification datasets in extract_path,
        if string (must be "forecastingorg"), returns all available
        forecastingorg datasets in extract_path.

    Returns
    -------
    datasets : List
        List of the names of datasets downloaded
    """
    if extract_path is None:
        data_dir = os.path.join(MODULE, "data")
    else:
        data_dir = extract_path
    datasets = []
    for name in os.listdir(data_dir):
        sub_dir = os.path.join(data_dir, name)
        if os.path.isdir(sub_dir):
            all_files = os.listdir(sub_dir)
            if origin_repo == "forecastingorg":
                if name + ".tsf" in all_files:
                    datasets.append(name)
            else:
                if name + "_TRAIN.ts" in all_files and name + "_TEST.ts" in all_files:
                    datasets.append(name)
    return datasets


def _cache_dataset(url, name, extract_path=None, repeats=1, verbose=False):
    """Download and unzip datasets from multiple mirrors or fallback sources.

    If url is string, will attempt to download and unzip from url, to extract_path.
    If url is list of str, will go through urls in order until a download succeeds.

    Parameters
    ----------
    url : string or list of string
        URL pointing to file to download
        files are expected to be at f"{url}/{name}.zip" for a string url
        or f"{url[i]}/{name}.zip" for a list of string urls
    extract_path : string, optional (default: None)
        path to extract downloaded zip to, None defaults
        to sktime/datasets/data
    repeats : int, optional (default: 1)
        number of times to try downloading from each url
    verbose : bool, optional (default: False)
        whether to print progress

    Returns
    -------
    extract_path : string or None
        if successful, string containing the path of the extracted file
    u : string
        url from which the dataset was downloaded
    repeat : int
        number of times it took to download the dataset from u
    If none of the attempts are successful, will raise RuntimeError
    """
    if isinstance(url, str):
        url = [url]

    for u in url:
        name_url = f"{u}/{name}.zip"
        for repeat in range(repeats):
            if verbose:
                print(  # noqa: T201
                    f"Downloading dataset {name} from {u} to {extract_path}"
                    f"(attempt {repeat} of {repeats} total). "
                )

            try:
                _download_and_extract(name_url, extract_path=extract_path)
                return extract_path, u, repeat

            except zipfile.BadZipFile:
                if verbose:
                    if repeat < repeats - 1:
                        print(  # noqa: T201
                            "Download failed, continuing with next attempt. "
                        )
                    else:
                        print(  # noqa: T201
                            "All attempts for mirror failed, "
                            "continuing with next mirror."
                        )

    raise RuntimeError(
        f"Dataset with name ={name} could not be downloaded from any of the mirrors."
    )


def _mkdir_if_not_exist(*path):
    """Shortcut for making a directory if it does not exist.

    Parameters
    ----------
    path : tuple of strings
        Directory path to create
        If multiple strings are given, they will be joined together

    Returns
    -------
    os.path.join(*path) : string
        Directory path created
    """
    full_path = os.path.join(*path)
    if not os.path.exists(full_path):
        os.makedirs(full_path)
    return full_path


def _load_dataset(name, split, return_X_y, return_type=None, extract_path=None):
    """Load time series classification datasets (helper function).

    Parameters
    ----------
    name : string, file name to load from
    split: None or one of "TRAIN", "TEST", optional (default=None)
        Whether to load the train or test instances of the problem.
        By default it loads both train and test instances (in a single container).
    return_X_y: bool, optional (default=True)
        If True, returns (features, target) separately instead of a single
        dataframe with columns for features and the target.
    return_type: valid Panel mtype str or None, optional (default=None="nested_univ")
        Memory data format specification to return X in, None = "nested_univ" type.
        str can be any supported sktime Panel mtype,
            for list of mtypes, see datatypes.MTYPE_REGISTER
            for specifications, see examples/AA_datatypes_and_datasets.ipynb
        commonly used specifications:
            "nested_univ: nested pd.DataFrame, pd.Series in cells
            "numpy3D"/"numpy3d"/"np3D": 3D np.ndarray (instance, variable, time index)
            "numpy2d"/"np2d"/"numpyflat": 2D np.ndarray (instance, time index)
            "pd-multiindex": pd.DataFrame with 2-level (instance, time) MultiIndex
        Exception is raised if the data cannot be stored in the requested type.
    extract_path : string, optional (default: None)
        path to extract downloaded zip to
        None defaults to sktime/datasets/data if the data exists there, otherwise
        defaults to sktime/datasets/local_data and downloads data there

    Returns
    -------
    X: sktime data container, following mtype specification `return_type`
        The time series data for the problem, with n instances
    y: 1D numpy array of length n, only returned if return_X_y if True
        The class labels for each time series instance in X
        If return_X_y is False, y is appended to X instead.
    """
    # Allow user to have non standard extract path
    if extract_path is None:
        # default for first check is sktime/datasets/data
        check_path = os.path.join(MODULE, "data")

    def _get_data_from(path):
        return _load_provided_dataset(name, split, return_X_y, return_type, path)

    # if the dataset exists in check_path = sktime/datasets/data, retrieve it from there
    if name in _list_available_datasets(check_path):
        return _get_data_from(check_path)

    # now we know the dataset is not in check_path
    # so we need to check whether it is already in the download/cache path
    # download path is extract_path/local_data, defaults to sktime/datasets/local_data
    if extract_path is None:
        extract_path = os.path.join(MODULE, "local_data")

    # in either case below, we need to ensure the directory exists
    _mkdir_if_not_exist(extract_path)

    # search if the dataset is already in the extract path after download
    if name in _list_available_datasets(extract_path):
        return _get_data_from(extract_path)

    # now we know the dataset is not in the download/cache path
    # so we need to download it

    # download the dataset from CLASSIF_URLS
    # will try multiple mirrors if necessary
    # if fails, will raise a RuntimeError
    _cache_dataset(CLASSIF_URLS, name, extract_path=extract_path)

    # if we reach this, the data has been downloaded, now we can load it
    return _get_data_from(extract_path)


def _load_provided_dataset(
    name,
    split=None,
    return_X_y=True,
    return_type=None,
    extract_path=None,
):
    """Load baked in time series classification datasets (helper function).

    Loads data from the provided files from sktime/datasets/data only.

    Parameters
    ----------
    name : string, file name to load from
    split: None or one of "TRAIN", "TEST", optional (default=None)
        Whether to load the train or test instances of the problem.
        By default it loads both train and test instances (in a single container).
    return_X_y: bool, optional (default=True)
        If True, returns (features, target) separately instead of a single
        dataframe with columns for features and the target.
    return_type: valid Panel mtype str or None, optional (default=None="nested_univ")
        Memory data format specification to return X in, None = "nested_univ" type.
        str can be any supported sktime Panel mtype,
            for list of mtypes, see datatypes.MTYPE_REGISTER
            for specifications, see examples/AA_datatypes_and_datasets.ipynb
        commonly used specifications:
            "nested_univ: nested pd.DataFrame, pd.Series in cells
            "numpy3D"/"numpy3d"/"np3D": 3D np.ndarray (instance, variable, time index)
            "numpy2d"/"np2d"/"numpyflat": 2D np.ndarray (instance, time index)
            "pd-multiindex": pd.DataFrame with 2-level (instance, time) MultiIndex
        Exception is raised if the data cannot be stored in the requested type.
    extract_path: default = join(MODULE, DIRNAME) = os.path.dirname(__file__) + "/data"
        path to extract downloaded zip to

    Returns
    -------
    X: sktime data container, following mtype specification `return_type`
        The time series data for the problem, with n instances
    y: 1D numpy array of length n, only returned if return_X_y if True
        The class labels for each time series instance in X
        If return_X_y is False, y is appended to X instead.
    """
    if extract_path is None:
        extract_path = os.path.join(MODULE, DIRNAME)

    if isinstance(split, str):
        split = split.upper()

    if split in ("TRAIN", "TEST"):
        fname = name + "_" + split + ".ts"
        abspath = os.path.join(extract_path, name, fname)
        X, y = load_from_tsfile(abspath, return_data_type="nested_univ")
    # if split is None, load both train and test set
    elif split is None:
        fname = name + "_TRAIN.ts"
        abspath = os.path.join(extract_path, name, fname)
        X_train, y_train = load_from_tsfile(abspath, return_data_type="nested_univ")

        fname = name + "_TEST.ts"
        abspath = os.path.join(extract_path, name, fname)
        X_test, y_test = load_from_tsfile(abspath, return_data_type="nested_univ")

        X = pd.concat([X_train, X_test])
        X = X.reset_index(drop=True)
        y = np.concatenate([y_train, y_test])

    else:
        raise ValueError("Invalid `split` value =", split)

    return_type = _alias_mtype_check(return_type)
    if return_X_y:
        X = convert(X, from_type="nested_univ", to_type=return_type)
        return X, y
    else:
        X["class_val"] = pd.Series(y)
        X = convert(X, from_type="nested_univ", to_type=return_type)
        return X


# left here for now, better elsewhere later perhaps
def generate_example_long_table(num_cases=50, series_len=20, num_dims=2):
    """Generate example from long table format file.

    Parameters
    ----------
    num_cases: int
        Number of cases.
    series_len: int
        Length of the series.
    num_dims: int
        Number of dimensions.

    Returns
    -------
    DataFrame
    """
    rows_per_case = series_len * num_dims
    total_rows = num_cases * series_len * num_dims

    case_ids = np.empty(total_rows, dtype=int)
    idxs = np.empty(total_rows, dtype=int)
    dims = np.empty(total_rows, dtype=int)
    vals = np.random.rand(total_rows)

    for i in range(total_rows):
        case_ids[i] = int(i / rows_per_case)
        rem = i % rows_per_case
        dims[i] = int(rem / series_len)
        idxs[i] = rem % series_len

    df = pd.DataFrame()
    df["case_id"] = pd.Series(case_ids)
    df["dim_id"] = pd.Series(dims)
    df["reading_id"] = pd.Series(idxs)
    df["value"] = pd.Series(vals)
    return df


def make_multi_index_dataframe(n_instances=50, n_columns=3, n_timepoints=20):
    """Generate example multi-index DataFrame.

    Parameters
    ----------
    n_instances : int
        Number of instances.
    n_columns : int
        Number of columns (series) in multi-indexed DataFrame.
    n_timepoints : int
        Number of timepoints per instance-column pair.

    Returns
    -------
    mi_df : pd.DataFrame
        The multi-indexed DataFrame with
        shape (n_instances*n_timepoints, n_column).
    """
    # Make long DataFrame
    long_df = generate_example_long_table(
        num_cases=n_instances, series_len=n_timepoints, num_dims=n_columns
    )
    # Make Multi index DataFrame
    mi_df = long_df.set_index(["case_id", "reading_id"]).pivot(columns="dim_id")
    mi_df.columns = _make_column_names(n_columns)
    return mi_df<|MERGE_RESOLUTION|>--- conflicted
+++ resolved
@@ -12,34 +12,15 @@
 import shutil
 import tempfile
 import zipfile
-<<<<<<< HEAD
-from datetime import datetime
-from typing import Dict
-=======
->>>>>>> 4c4e01de
 from urllib.request import urlretrieve
 
 import numpy as np
 import pandas as pd
 
-<<<<<<< HEAD
-from sktime.datatypes import (
-    MTYPE_LIST_HIERARCHICAL,
-    MTYPE_LIST_PANEL,
-    check_is_scitype,
-    convert,
-    convert_to,
-)
-from sktime.datatypes._panel._convert import _make_column_names, from_long_to_nested
-from sktime.transformations.base import BaseTransformer
-from sktime.utils.strtobool import strtobool
-from sktime.utils.validation.panel import check_X, check_X_y
-=======
 from sktime.datasets._readers_writers.ts import load_from_tsfile
 from sktime.datasets._readers_writers.utils import _alias_mtype_check
 from sktime.datatypes import convert
 from sktime.datatypes._panel._convert import _make_column_names
->>>>>>> 4c4e01de
 
 DIRNAME = "data"
 MODULE = os.path.dirname(__file__)
