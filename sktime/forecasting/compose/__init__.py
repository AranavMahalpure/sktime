--- conflicted
+++ resolved
@@ -21,6 +21,7 @@
     "DirRecTabularRegressionForecaster",
     "DirRecTimeSeriesRegressionForecaster",
     "DirectReductionForecaster",
+    "RecursiveReductionForecaster",
     "StackingForecaster",
     "MultiplexForecaster",
     "make_reduction",
@@ -29,13 +30,8 @@
     "ForecastByLevel",
     "Permute",
     "YfromX",
-<<<<<<< HEAD
-    "DirectReductionForecaster",
-    "RecursiveReductionForecaster",
-=======
     "SkforecastAutoreg",
     "IgnoreX",
->>>>>>> e4d60d1f
 ]
 
 from sktime.forecasting.compose._bagging import BaggingForecaster
