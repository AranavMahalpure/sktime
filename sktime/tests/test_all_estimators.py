# copyright: sktime developers, BSD-3-Clause License (see LICENSE file)
"""Suite of tests for all estimators.

adapted from scikit-learn's estimator_checks
"""

__author__ = ["mloning", "fkiraly", "achieveordie"]

import numbers
import os
import types
from copy import deepcopy
from inspect import getfullargspec, isclass, signature
from tempfile import TemporaryDirectory

import joblib
import numpy as np
import pandas as pd
import pytest

from sktime.base import BaseEstimator, BaseObject, load
from sktime.classification.deep_learning.base import BaseDeepClassifier
from sktime.dists_kernels.base import (
    BasePairwiseTransformer,
    BasePairwiseTransformerPanel,
)
from sktime.exceptions import NotFittedError
from sktime.forecasting.base import BaseForecaster
from sktime.registry import all_estimators
from sktime.regression.deep_learning.base import BaseDeepRegressor
from sktime.tests._config import (
    EXCLUDE_ESTIMATORS,
    EXCLUDED_TESTS,
    NON_STATE_CHANGING_METHODS,
    NON_STATE_CHANGING_METHODS_ARRAYLIKE,
    VALID_ESTIMATOR_BASE_TYPES,
    VALID_ESTIMATOR_TAGS,
    VALID_ESTIMATOR_TYPES,
    VALID_TRANSFORMER_TYPES,
)
from sktime.tests.test_switch import run_test_for_class
from sktime.utils._testing._conditional_fixtures import (
    create_conditional_fixtures_and_names,
)
from sktime.utils._testing.deep_equals import deep_equals
from sktime.utils._testing.estimator_checks import (
    _assert_array_almost_equal,
    _assert_array_equal,
    _get_args,
    _has_capability,
    _list_required_methods,
)
from sktime.utils._testing.scenarios_getter import retrieve_scenarios
from sktime.utils.random_state import set_random_state
from sktime.utils.sampling import random_partition
from sktime.utils.validation._dependencies import (
<<<<<<< HEAD
    _check_estimator_deps,
=======
    _check_dl_dependencies,
>>>>>>> a3ef13ef
    _check_soft_dependencies,
)

# whether to subsample estimators per os/version partition matrix design
# default is False, can be set to True by pytest --matrixdesign True flag
MATRIXDESIGN = False

# whether to test only estimators that require cython, C compiler such as gcc
# default is False, can be set to True by pytest --only_cython_estimators True flag
CYTHON_ESTIMATORS = False

# whether to test only estimators from modules that are changed w.r.t. main
# default is False, can be set to True by pytest --only_changed_modules True flag
ONLY_CHANGED_MODULES = False


def subsample_by_version_os(x):
    """Subsample objects by operating system and python version.

    Ensures each estimator is tested at least once on every OS and python version, if
    combined with a matrix of OS/versions.

    Currently assumes that matrix includes py3.8-3.10, and win/ubuntu/mac.
    """
    import platform
    import sys

    ix = sys.version_info.minor % 3
    os_str = platform.system()
    if os_str == "Windows":
        ix = ix
    elif os_str == "Linux":
        ix = ix + 1
    elif os_str == "Darwin":
        ix = ix + 2
    else:
        raise ValueError(f"found unexpected OS string: {os_str}")
    ix = ix % 3

    part = random_partition(len(x), 3)
    subset_idx = part[ix]
    res = [x[i] for i in subset_idx]

    return res


class BaseFixtureGenerator:
    """Fixture generator for base testing functionality in sktime.

    Test classes inheriting from this and not overriding pytest_generate_tests
        will have estimator and scenario fixtures parametrized out of the box.

    Descendants can override:
        estimator_type_filter: str, class variable; None or scitype string
            e.g., "forecaster", "transformer", "classifier", see BASE_CLASS_SCITYPE_LIST
            which estimators are being retrieved and tested
        fixture_sequence: list of str
            sequence of fixture variable names in conditional fixture generation
        _generate_[variable]: object methods, all (test_name: str, **kwargs) -> list
            generating list of fixtures for fixture variable with name [variable]
                to be used in test with name test_name
            can optionally use values for fixtures earlier in fixture_sequence,
                these must be input as kwargs in a call
        is_excluded: static method (test_name: str, est: class) -> bool
            whether test with name test_name should be excluded for estimator est
                should be used only for encoding general rules, not individual skips
                individual skips should go on the EXCLUDED_TESTS list in _config
            requires _generate_estimator_class and _generate_estimator_instance as is
        _excluded_scenario: static method (test_name: str, scenario) -> bool
            whether scenario should be skipped in test with test_name test_name
            requires _generate_estimator_scenario as is

    Fixtures parametrized
    ---------------------
    estimator_class: estimator inheriting from BaseObject
        ranges over estimator classes not excluded by EXCLUDE_ESTIMATORS, EXCLUDED_TESTS
    estimator_instance: instance of estimator inheriting from BaseObject
        ranges over estimator classes not excluded by EXCLUDE_ESTIMATORS, EXCLUDED_TESTS
        instances are generated by create_test_instance class method of estimator_class
    scenario: instance of TestScenario
        ranges over all scenarios returned by retrieve_scenarios
        applicable for estimator_class or estimator_instance
    method_nsc: string, name of estimator method
        ranges over all "predict"-like, non-state-changing methods
        of estimator_instance or estimator_class that the class/object implements
    method_nsc_arraylike: string, for non-state-changing estimator methods
        ranges over all "predict"-like, non-state-changing estimator methods,
        which return an array-like output
    """

    # class variables which can be overridden by descendants

    # which estimator types are generated; None=all, or scitype string like "forecaster"
    estimator_type_filter = None

    # which sequence the conditional fixtures are generated in
    fixture_sequence = [
        "estimator_class",
        "estimator_instance",
        "scenario",
        "method_nsc",
        "method_nsc_arraylike",
    ]

    # which fixtures are indirect, e.g., have an additional pytest.fixture block
    #   to generate an indirect fixture at runtime. Example: estimator_instance
    #   warning: direct fixtures retain state changes within the same test
    indirect_fixtures = ["estimator_instance"]

    def pytest_generate_tests(self, metafunc):
        """Test parameterization routine for pytest.

        This uses create_conditional_fixtures_and_names and generator_dict to create the
        fixtures for a mark.parametrize decoration of all tests.
        """
        # get name of the test
        test_name = metafunc.function.__name__

        fixture_sequence = self.fixture_sequence

        fixture_vars = getfullargspec(metafunc.function)[0]

        (
            fixture_param_str,
            fixture_prod,
            fixture_names,
        ) = create_conditional_fixtures_and_names(
            test_name=test_name,
            fixture_vars=fixture_vars,
            generator_dict=self.generator_dict(),
            fixture_sequence=fixture_sequence,
            raise_exceptions=True,
        )

        # determine indirect variables for the parametrization block
        #   this is intersection of self.indirect_vixtures with args in fixture_vars
        indirect_vars = list(set(fixture_vars).intersection(self.indirect_fixtures))

        metafunc.parametrize(
            fixture_param_str,
            fixture_prod,
            ids=fixture_names,
            indirect=indirect_vars,
        )

    def _all_estimators(self):
        """Retrieve list of all estimator classes of type self.estimator_type_filter."""
        if CYTHON_ESTIMATORS:
            filter_tags = {"requires_cython": True}
        else:
            filter_tags = None

        est_list = all_estimators(
            estimator_types=getattr(self, "estimator_type_filter", None),
            return_names=False,
            exclude_estimators=EXCLUDE_ESTIMATORS,
            filter_tags=filter_tags,
        )
        # subsample estimators by OS & python version
        # this ensures that only a 1/3 of estimators are tested for a given combination
        # but all are tested on every OS at least once, and on every python version once
        if MATRIXDESIGN:
            est_list = subsample_by_version_os(est_list)

        # run_test_for_class selects the estimators to run
        # based on whether they have changed, and whether they have all dependencies
        # internally, uses the ONLY_CHANGED_MODULES flag,
        # and checks the python env against python_dependencies tag
        est_list = [est for est in est_list if run_test_for_class(est)]

        return est_list

    def generator_dict(self):
        """Return dict with methods _generate_[variable] collected in a dict.

        The returned dict is the one required by create_conditional_fixtures_and_names,
            used in this _conditional_fixture plug-in to pytest_generate_tests, above.

        Returns
        -------
        generator_dict : dict, with keys [variable], where
            [variable] are all strings such that self has a static method
                named _generate_[variable](test_name: str, **kwargs)
            value at [variable] is a reference to _generate_[variable]
        """
        gens = [attr for attr in dir(self) if attr.startswith("_generate_")]
        vars = [gen.replace("_generate_", "") for gen in gens]

        generator_dict = dict()
        for var, gen in zip(vars, gens):
            generator_dict[var] = getattr(self, gen)

        return generator_dict

    @staticmethod
    def is_excluded(test_name, est):
        """Shorthand to check whether test test_name is excluded for estimator est."""
        return test_name in EXCLUDED_TESTS.get(est.__name__, [])

    # the following functions define fixture generation logic for pytest_generate_tests
    # each function is of signature (test_name:str, **kwargs) -> List of fixtures
    # function with name _generate_[fixture_var] returns list of values for fixture_var
    #   where fixture_var is a fixture variable used in tests
    # the list is conditional on values of other fixtures which can be passed in kwargs

    def _generate_estimator_class(self, test_name, **kwargs):
        """Return estimator class fixtures.

        Fixtures parametrized
        ---------------------
        estimator_class: estimator inheriting from BaseObject
            ranges over all estimator classes not excluded by EXCLUDED_TESTS
        """
        estimator_classes_to_test = [
            est
            for est in self._all_estimators()
            if not self.is_excluded(test_name, est)
        ]

        estimator_names = [est.__name__ for est in estimator_classes_to_test]

        return estimator_classes_to_test, estimator_names

    def _generate_estimator_instance(self, test_name, **kwargs):
        """Return estimator instance fixtures.

        Fixtures parametrized
        ---------------------
        estimator_instance: instance of estimator inheriting from BaseObject
            ranges over all estimator classes not excluded by EXCLUDED_TESTS
            instances are generated by create_test_instance class method
        """
        # call _generate_estimator_class to get all the classes
        estimator_classes_to_test, _ = self._generate_estimator_class(
            test_name=test_name
        )

        # create instances from the classes
        estimator_instances_to_test = []
        estimator_instance_names = []
        # retrieve all estimator parameters if multiple, construct instances
        for est in estimator_classes_to_test:
            all_instances_of_est, instance_names = est.create_test_instances_and_names()
            estimator_instances_to_test += all_instances_of_est
            estimator_instance_names += instance_names

        return estimator_instances_to_test, estimator_instance_names

    # this is executed before each test instance call
    #   if this were not executed, estimator_instance would keep state changes
    #   within executions of the same test with different parameters
    @pytest.fixture(scope="function")
    def estimator_instance(self, request):
        """estimator_instance fixture definition for indirect use."""
        # esetimator_instance is cloned at the start of every test
        return request.param.clone()

    def _generate_scenario(self, test_name, **kwargs):
        """Return estimator test scenario.

        Fixtures parametrized
        ---------------------
        scenario: instance of TestScenario
            ranges over all scenarios returned by retrieve_scenarios
        """
        if "estimator_class" in kwargs.keys():
            obj = kwargs["estimator_class"]
        elif "estimator_instance" in kwargs.keys():
            obj = kwargs["estimator_instance"]
        else:
            return []

        scenarios = retrieve_scenarios(obj)
        scenarios = [s for s in scenarios if not self._excluded_scenario(test_name, s)]
        scenario_names = [type(scen).__name__ for scen in scenarios]

        return scenarios, scenario_names

    @staticmethod
    def _excluded_scenario(test_name, scenario):
        """Skip list generator for scenarios to skip in test_name.

        Arguments
        ---------
        test_name : str, name of test
        scenario : instance of TestScenario, to be used in test

        Returns
        -------
        bool, whether scenario should be skipped in test_name
        """
        # for forecasters tested in test_methods_do_not_change_state
        #   if fh is not passed in fit, then this test would fail
        #   since fh will be stored in predict through fh handling
        #   as there are scenarios which pass it early and everything else is the same
        #   we skip those scenarios
        if test_name == "test_methods_do_not_change_state":
            if not scenario.get_tag("fh_passed_in_fit", True, raise_error=False):
                return True

        # this line excludes all scenarios that do not have "is_enabled" flag
        #   we should slowly enable more scenarios for better coverage
        # comment out to run the full test suite with new scenarios
        if not scenario.get_tag("is_enabled", False, raise_error=False):
            return True

        return False

    def _generate_method_nsc(self, test_name, **kwargs):
        """Return estimator test scenario.

        Fixtures parametrized
        ---------------------
        method_nsc: string, for non-state-changing estimator methods
            ranges over all "predict"-like, non-state-changing estimator methods
        """
        # ensure cls is a class
        if "estimator_class" in kwargs.keys():
            obj = kwargs["estimator_class"]
        elif "estimator_instance" in kwargs.keys():
            obj = kwargs["estimator_instance"]
        else:
            return []

        # complete list of all non-state-changing methods
        nsc_list = NON_STATE_CHANGING_METHODS

        # subset to the methods that x has implemented
        nsc_list = [x for x in nsc_list if _has_capability(obj, x)]

        return nsc_list

    def _generate_method_nsc_arraylike(self, test_name, **kwargs):
        """Return estimator test scenario.

        Fixtures parametrized
        ---------------------
        method_nsc_arraylike: string, for non-state-changing estimator methods
            ranges over all "predict"-like, non-state-changing estimator methods,
            which return an array-like output
        """
        method_nsc_list = self._generate_method_nsc(test_name=test_name, **kwargs)

        # subset to the arraylike ones to avoid copy-paste
        nsc_list_arraylike = set(method_nsc_list).intersection(
            NON_STATE_CHANGING_METHODS_ARRAYLIKE
        )
        return list(nsc_list_arraylike)


class QuickTester:
    """Mixin class which adds the run_tests method to run tests on one estimator."""

    def run_tests(
        self,
        estimator,
        raise_exceptions=False,
        tests_to_run=None,
        fixtures_to_run=None,
        tests_to_exclude=None,
        fixtures_to_exclude=None,
    ):
        """Run all tests on one single estimator.

        All tests in self are run on the following estimator type fixtures:
            if est is a class, then estimator_class = est, and
                estimator_instance loops over est.create_test_instance()
            if est is an object, then estimator_class = est.__class__, and
                estimator_instance = est

        This is compatible with pytest.mark.parametrize decoration,
            but currently only with multiple *single variable* annotations.

        Parameters
        ----------
        estimator : estimator class or estimator instance
        raise_exceptions : bool, optional, default=False
            whether to return exceptions/failures in the results dict, or raise them

            * if False: returns exceptions in returned `results` dict
            * if True: raises exceptions as they occur

        tests_to_run : str or list of str, names of tests to run. default = all tests
            sub-sets tests that are run to the tests given here.
        fixtures_to_run : str or list of str, pytest test-fixture combination codes.
            which test-fixture combinations to run. Default = run all of them.
            sub-sets tests and fixtures to run to the list given here.
            If both tests_to_run and fixtures_to_run are provided, runs the *union*,
            i.e., all test-fixture combinations for tests in tests_to_run,
                plus all test-fixture combinations in fixtures_to_run.
        tests_to_exclude : str or list of str, names of tests to exclude. default = None
            removes tests that should not be run, after subsetting via tests_to_run.
        fixtures_to_exclude : str or list of str, fixtures to exclude. default = None
            removes test-fixture combinations that should not be run.
            This is done after subsetting via fixtures_to_run.

        Returns
        -------
        results : dict of results of the tests in self
            keys are test/fixture strings, identical as in pytest, e.g., test[fixture]
            entries are the string "PASSED" if the test passed,
            or the exception raised if the test did not pass
            returned only if all tests pass,
            or raise_exceptions=False

        Raises
        ------
        if raise_exceptions=True,
        raises any exception produced by the tests directly

        Examples
        --------
        >>> from sktime.forecasting.naive import NaiveForecaster
        >>> from sktime.tests.test_all_estimators import TestAllObjects
        >>> TestAllObjects().run_tests(
        ...     NaiveForecaster,
        ...     tests_to_run="test_constructor"
        ... )
        {'test_constructor[NaiveForecaster]': 'PASSED'}
        >>> TestAllObjects().run_tests(
        ...     NaiveForecaster, fixtures_to_run="test_repr[NaiveForecaster-2]"
        ... )
        {'test_repr[NaiveForecaster-2]': 'PASSED'}
        """
        tests_to_run = self._check_None_str_or_list_of_str(
            tests_to_run, var_name="tests_to_run"
        )
        fixtures_to_run = self._check_None_str_or_list_of_str(
            fixtures_to_run, var_name="fixtures_to_run"
        )
        tests_to_exclude = self._check_None_str_or_list_of_str(
            tests_to_exclude, var_name="tests_to_exclude"
        )
        fixtures_to_exclude = self._check_None_str_or_list_of_str(
            fixtures_to_exclude, var_name="fixtures_to_exclude"
        )

        # retrieve tests from self
        test_names = [attr for attr in dir(self) if attr.startswith("test")]

        # we override the generator_dict, by replacing it with temp_generator_dict:
        #  the only estimator (class or instance) is est, this is overridden
        #  the remaining fixtures are generated conditionally, without change
        temp_generator_dict = deepcopy(self.generator_dict())

        if isclass(estimator):
            estimator_class = estimator
        else:
            estimator_class = type(estimator)

        def _generate_estimator_class(test_name, **kwargs):
            return [estimator_class], [estimator_class.__name__]

        def _generate_estimator_instance(test_name, **kwargs):
            return [estimator.clone()], [estimator_class.__name__]

        def _generate_estimator_instance_cls(test_name, **kwargs):
            return estimator_class.create_test_instances_and_names()

        temp_generator_dict["estimator_class"] = _generate_estimator_class

        if not isclass(estimator):
            temp_generator_dict["estimator_instance"] = _generate_estimator_instance
        else:
            temp_generator_dict["estimator_instance"] = _generate_estimator_instance_cls
        # override of generator_dict end, temp_generator_dict is now prepared

        # sub-setting to specific tests to run, if tests or fixtures were speified
        if tests_to_run is None and fixtures_to_run is None:
            test_names_subset = test_names
        else:
            test_names_subset = []
            if tests_to_run is not None:
                test_names_subset += list(set(test_names).intersection(tests_to_run))
            if fixtures_to_run is not None:
                # fixture codes contain the test as substring until the first "["
                tests_from_fixt = [fixt.split("[")[0] for fixt in fixtures_to_run]
                test_names_subset += list(set(test_names).intersection(tests_from_fixt))
            test_names_subset = list(set(test_names_subset))

        # sub-setting by removing all tests from tests_to_exclude
        if tests_to_exclude is not None:
            test_names_subset = list(
                set(test_names_subset).difference(tests_to_exclude)
            )

        # the below loops run all the tests and collect the results here:
        results = dict()
        # loop A: we loop over all the tests
        for test_name in test_names_subset:
            test_fun = getattr(self, test_name)
            fixture_sequence = self.fixture_sequence

            # all arguments except the first one (self)
            fixture_vars = getfullargspec(test_fun)[0][1:]
            fixture_vars = [var for var in fixture_sequence if var in fixture_vars]

            # this call retrieves the conditional fixtures
            #  for the test test_name, and the estimator
            _, fixture_prod, fixture_names = create_conditional_fixtures_and_names(
                test_name=test_name,
                fixture_vars=fixture_vars,
                generator_dict=temp_generator_dict,
                fixture_sequence=fixture_sequence,
                raise_exceptions=raise_exceptions,
            )

            # if function is decorated with mark.parametrize, add variable settings
            # NOTE: currently this works only with single-variable mark.parametrize
            if hasattr(test_fun, "pytestmark"):
                if len([x for x in test_fun.pytestmark if x.name == "parametrize"]) > 0:
                    # get the three lists from pytest
                    (
                        pytest_fixture_vars,
                        pytest_fixture_prod,
                        pytest_fixture_names,
                    ) = self._get_pytest_mark_args(test_fun)
                    # add them to the three lists from conditional fixtures
                    fixture_vars, fixture_prod, fixture_names = self._product_fixtures(
                        fixture_vars,
                        fixture_prod,
                        fixture_names,
                        pytest_fixture_vars,
                        pytest_fixture_prod,
                        pytest_fixture_names,
                    )

            # loop B: for each test, we loop over all fixtures
            for params, fixt_name in zip(fixture_prod, fixture_names):
                # this is needed because pytest unwraps 1-tuples automatically
                # but subsequent code assumes params is k-tuple, no matter what k is
                if len(fixture_vars) == 1:
                    params = (params,)
                key = f"{test_name}[{fixt_name}]"
                args = dict(zip(fixture_vars, params))

                # we subset to test-fixtures to run by this, if given
                #  key is identical to the pytest test-fixture string identifier
                if fixtures_to_run is not None and key not in fixtures_to_run:
                    continue
                if fixtures_to_exclude is not None and key in fixtures_to_exclude:
                    continue

                if not raise_exceptions:
                    try:
                        test_fun(**deepcopy(args))
                        results[key] = "PASSED"
                    except Exception as err:
                        results[key] = err
                else:
                    test_fun(**deepcopy(args))
                    results[key] = "PASSED"

        return results

    @staticmethod
    def _check_None_str_or_list_of_str(obj, var_name="obj"):
        """Check that obj is None, str, or list of str, and coerce to list of str."""
        if obj is not None:
            msg = f"{var_name} must be None, str, or list of str"
            if isinstance(obj, str):
                obj = [obj]
            if not isinstance(obj, list):
                raise ValueError(msg)
            if not np.all([isinstance(x, str) for x in obj]):
                raise ValueError(msg)
        return obj

    # todo: surely there is a pytest method that can be called instead of this?
    #   find and replace if it exists
    @staticmethod
    def _get_pytest_mark_args(fun):
        """Get args from pytest mark annotation of function.

        Parameters
        ----------
        fun: callable, any function

        Returns
        -------
        pytest_fixture_vars: list of str
            names of args participating in mark.parametrize marks, in pytest order
        pytest_fixt_list: list of tuple
            list of value tuples from the mark parameterization
            i-th value in each tuple corresponds to i-th arg name in pytest_fixture_vars
        pytest_fixt_names: list of str
            i-th element is display name for i-th fixture setting in pytest_fixt_list
        """
        from itertools import product

        marks = [x for x in fun.pytestmark if x.name == "parametrize"]

        def to_str(obj):
            return [str(x) for x in obj]

        def get_id(mark):
            if "ids" in mark.kwargs.keys():
                return mark.kwargs["ids"]
            else:
                return to_str(range(len(mark.args[1])))

        pytest_fixture_vars = [x.args[0] for x in marks]
        pytest_fixt_raw = [x.args[1] for x in marks]
        pytest_fixt_list = product(*pytest_fixt_raw)
        pytest_fixt_names_raw = [get_id(x) for x in marks]
        pytest_fixt_names = product(*pytest_fixt_names_raw)
        pytest_fixt_names = ["-".join(x) for x in pytest_fixt_names]

        return pytest_fixture_vars, pytest_fixt_list, pytest_fixt_names

    @staticmethod
    def _product_fixtures(
        fixture_vars,
        fixture_prod,
        fixture_names,
        pytest_fixture_vars,
        pytest_fixture_prod,
        pytest_fixture_names,
    ):
        """Compute products of two sets of fixture vars, values, names."""
        from itertools import product

        # product of fixture variable names = concatenation
        fixture_vars_return = fixture_vars + pytest_fixture_vars

        # this is needed because pytest unwraps 1-tuples automatically
        # but subsequent code assumes params is k-tuple, no matter what k is
        if len(fixture_vars) == 1:
            fixture_prod = [(x,) for x in fixture_prod]

        # product of fixture products = Cartesian product plus append tuples
        fixture_prod_return = product(fixture_prod, pytest_fixture_prod)
        fixture_prod_return = [sum(x, ()) for x in fixture_prod_return]

        # product of fixture names = Cartesian product plus concat
        fixture_names_return = product(fixture_names, pytest_fixture_names)
        fixture_names_return = ["-".join(x) for x in fixture_names_return]

        return fixture_vars_return, fixture_prod_return, fixture_names_return


class TestAllObjects(BaseFixtureGenerator, QuickTester):
    """Package level tests for all sktime objects."""

    estimator_type_filter = "object"

    def test_create_test_instance(self, estimator_class):
        """Check create_test_instance logic and basic constructor functionality.

        create_test_instance and create_test_instances_and_names are the
        key methods used to create test instances in testing.
        If this test does not pass, validity of the other tests cannot be guaranteed.

        Also tests inheritance and super call logic in the constructor.

        Tests that:
        * create_test_instance results in an instance of estimator_class
        * __init__ calls super.__init__
        * _tags_dynamic attribute for tag inspection is present after construction
        """
        estimator = estimator_class.create_test_instance()

        # Check that init does not construct object of other class than itself
        assert isinstance(estimator, estimator_class), (
            "object returned by create_test_instance must be an instance of the class, "
            f"found {type(estimator)}"
        )

        msg = (
            f"{estimator_class.__name__}.__init__ should call "
            f"super({estimator_class.__name__}, self).__init__, "
            "but that does not seem to be the case. Please ensure to call the "
            f"parent class's constructor in {estimator_class.__name__}.__init__"
        )
        assert hasattr(estimator, "_tags_dynamic"), msg

    def test_get_test_params(self, estimator_class):
        """Check that get_test_params returns valid parameter sets."""
        param_list = estimator_class.get_test_params()

        assert isinstance(param_list, list) or isinstance(param_list, dict), (
            "get_test_params must return list of dict or dict, "
            f"found object of type {type(param_list)}"
        )
        if isinstance(param_list, dict):
            param_list = [param_list]
        assert all(
            isinstance(x, dict) for x in param_list
        ), f"get_test_params must return list of dict or dict, found {param_list}"

        def _coerce_to_list_of_str(obj):
            if isinstance(obj, str):
                return obj
            elif isinstance(obj, list):
                return obj
            else:
                return []

        reserved_param_names = estimator_class.get_class_tag(
            "reserved_params", tag_value_default=None
        )
        reserved_param_names = _coerce_to_list_of_str(reserved_param_names)
        # reserved_set = set(reserved_param_names)

        param_names = estimator_class.get_param_names()
        # unreserved_param_names = set(param_names).difference(reserved_set)

        key_list = [x.keys() for x in param_list]

        # commenting out "no reserved params in test params for now"
        # probably cannot ask for that, e.g., index/columns in BaseDistribution

        # reserved_errs = [set(x).intersection(reserved_set) for x in key_list]
        # reserved_errs = [x for x in reserved_errs if len(x) > 0]

        # assert len(reserved_errs) == 0, (
        #     "get_test_params return dict keys must be valid parameter names, "
        #     "i.e., names of arguments of __init__ that are not reserved, "
        #     f"but found the following reserved parameters as keys: {reserved_errs}"
        # )

        notfound_errs = [set(x).difference(param_names) for x in key_list]
        notfound_errs = [x for x in notfound_errs if len(x) > 0]

        assert len(notfound_errs) == 0, (
            "get_test_params return dict keys must be valid parameter names, "
            "i.e., names of arguments of __init__, "
            f"but found some parameters that are not __init__ args: {notfound_errs}"
        )

        # if len(unreserved_param_names) > 0:
        #     assert (
        #         len(param_list) > 1
        #     ), "get_test_params should return at least two test parameter sets"
        # params_tested = set()
        # for params in param_list:
        #     params_tested = params_tested.union(params.keys())

        # this test is too harsh for the current estimator base
        # params_not_tested = set(unreserved_param_names).difference(params_tested)
        # assert len(params_not_tested) == 0, (
        #     f"get_test_params shoud set each parameter of {estimator_class} "
        #     f"to a non-default value at least once, but the following "
        #     f"parameters are not tested: {params_not_tested}"
        # )

    def test_create_test_instances_and_names(self, estimator_class):
        """Check that create_test_instances_and_names works.

        create_test_instance and create_test_instances_and_names are the key methods
        used to create test instances in testing. If this test does not pass, validity
        of the other tests cannot be guaranteed.

        Tests expected function signature of create_test_instances_and_names.
        """
        estimators, names = estimator_class.create_test_instances_and_names()

        assert isinstance(estimators, list), (
            "first return of create_test_instances_and_names must be a list, "
            f"found {type(estimators)}"
        )
        assert isinstance(names, list), (
            "second return of create_test_instances_and_names must be a list, "
            f"found {type(names)}"
        )

        assert np.all([isinstance(est, estimator_class) for est in estimators]), (
            "list elements of first return returned by create_test_instances_and_names "
            "all must be an instance of the class"
        )

        assert np.all([isinstance(name, str) for name in names]), (
            "list elements of second return returned by create_test_instances_and_names"
            " all must be strings"
        )

        assert len(estimators) == len(names), (
            "the two lists returned by create_test_instances_and_names must have "
            "equal length"
        )

    def test_estimator_tags(self, estimator_class):
        """Check conventions on estimator tags."""
        Estimator = estimator_class

        assert hasattr(Estimator, "get_class_tags")
        all_tags = Estimator.get_class_tags()
        assert isinstance(all_tags, dict)
        assert all(isinstance(key, str) for key in all_tags.keys())
        if hasattr(Estimator, "_tags"):
            tags = Estimator._tags
            msg = (
                f"_tags attribute of {estimator_class} must be dict, "
                f"but found {type(tags)}"
            )
            assert isinstance(tags, dict), msg
            assert len(tags) > 0, f"_tags dict of class {estimator_class} is empty"
            invalid_tags = [
                tag for tag in tags.keys() if tag not in VALID_ESTIMATOR_TAGS
            ]
            assert len(invalid_tags) == 0, (
                f"_tags of {estimator_class} contains invalid tags: {invalid_tags}. "
                "For a list of valid tags, see registry.all_tags, or registry._tags. "
            )

        # Avoid ambiguous class attributes
        ambiguous_attrs = ("tags", "tags_")
        for attr in ambiguous_attrs:
            assert not hasattr(Estimator, attr), (
                f"Please avoid using the {attr} attribute to disambiguate it from "
                f"estimator tags."
            )

    def test_inheritance(self, estimator_class):
        """Check that estimator inherits from BaseObject and/or BaseEstimator."""
        assert issubclass(
            estimator_class, BaseObject
        ), f"object {estimator_class} is not a sub-class of BaseObject."

        if hasattr(estimator_class, "fit"):
            assert issubclass(estimator_class, BaseEstimator), (
                f"estimator: {estimator_class} has fit method, but"
                f"is not a sub-class of BaseEstimator."
            )

        # Usually estimators inherit only from one BaseEstimator type, but in some cases
        # they may be predictor and transformer at the same time (e.g. pipelines)
        n_base_types = sum(
            issubclass(estimator_class, cls) for cls in VALID_ESTIMATOR_BASE_TYPES
        )

        assert 2 >= n_base_types >= 1

        # If the estimator inherits from more than one base estimator type, we check if
        # one of them is a transformer base type
        if n_base_types > 1:
            assert issubclass(estimator_class, VALID_TRANSFORMER_TYPES)

    def test_has_common_interface(self, estimator_class):
        """Check estimator implements the common interface."""
        estimator = estimator_class

        # Check class for type of attribute
        if isinstance(estimator_class, BaseEstimator):
            assert isinstance(estimator.is_fitted, property)

        required_methods = _list_required_methods(estimator_class)

        for attr in required_methods:
            assert hasattr(
                estimator, attr
            ), f"Estimator: {estimator.__name__} does not implement attribute: {attr}"

        if hasattr(estimator, "inverse_transform"):
            assert hasattr(estimator, "transform")
        if hasattr(estimator, "predict_proba"):
            assert hasattr(estimator, "predict")

    def test_no_cross_test_side_effects_part1(self, estimator_instance):
        """Test that there are no side effects across tests, through estimator state."""
        estimator_instance.test__attr = 42

    def test_no_cross_test_side_effects_part2(self, estimator_instance):
        """Test that there are no side effects across tests, through estimator state."""
        assert not hasattr(estimator_instance, "test__attr")

    @pytest.mark.parametrize("a", [True, 42])
    def test_no_between_test_case_side_effects(self, estimator_instance, scenario, a):
        """Test that there are no side effects across instances of the same test."""
        assert not hasattr(estimator_instance, "test__attr")
        estimator_instance.test__attr = 42

    def test_get_params(self, estimator_instance):
        """Check that get_params works correctly."""
        estimator = estimator_instance
        params = estimator.get_params()
        assert isinstance(params, dict)

        e = estimator.clone()

        shallow_params = e.get_params(deep=False)
        deep_params = e.get_params(deep=True)

        assert all(item in deep_params.items() for item in shallow_params.items())

    def test_set_params(self, estimator_instance):
        """Check that set_params works correctly."""
        estimator = estimator_instance
        params = estimator.get_params()

        msg = f"set_params of {type(estimator).__name__} does not return self"
        assert estimator.set_params(**params) is estimator, msg

        is_equal, equals_msg = deep_equals(
            estimator.get_params(), params, return_msg=True
        )
        msg = (
            f"get_params result of {type(estimator).__name__} (x) does not match "
            f"what was passed to set_params (y). Reason for discrepancy: {equals_msg}"
        )
        assert is_equal, msg

    def test_set_params_sklearn(self, estimator_class):
        """Check that set_params works correctly, mirrors sklearn check_set_params.

        Instead of the "fuzz values" in sklearn's check_set_params, we use the other
        test parameter settings (which are assumed valid). This guarantees settings
        which play along with the __init__ content.
        """
        estimator = estimator_class.create_test_instance()
        test_params = estimator_class.get_test_params()
        if not isinstance(test_params, list):
            test_params = [test_params]

        reserved_params = estimator_class.get_class_tag(
            "reserved_params", tag_value_default=[]
        )

        for params in test_params:
            # we construct the full parameter set for params
            # params may only have parameters that are deviating from defaults
            # in order to set non-default parameters back to defaults
            params_full = estimator_class.get_param_defaults()
            params_full.update(params)

            msg = f"set_params of {estimator_class.__name__} does not return self"
            est_after_set = estimator.set_params(**params_full)
            assert est_after_set is estimator, msg

            def unreserved(params):
                return {p: v for p, v in params.items() if p not in reserved_params}

            est_params = estimator.get_params(deep=False)
            is_equal, equals_msg = deep_equals(
                unreserved(est_params), unreserved(params_full), return_msg=True
            )
            msg = (
                f"get_params result of {estimator_class.__name__} (x) does not match "
                f"what was passed to set_params (y). "
                f"Reason for discrepancy: {equals_msg}"
            )
            assert is_equal, msg

    def test_clone(self, estimator_instance):
        """Check that clone method does not raise exceptions and results in a clone.

        A clone of an object x is an object that:
        * has same class and parameters as x
        * is not identical with x
        * is unfitted (even if x was fitted)
        """
        est_clone = estimator_instance.clone()
        assert isinstance(est_clone, type(estimator_instance))
        assert est_clone is not estimator_instance
        if hasattr(est_clone, "is_fitted"):
            assert not est_clone.is_fitted

    def test_repr(self, estimator_instance):
        """Check that __repr__ call to instance does not raise exceptions."""
        estimator = estimator_instance
        repr(estimator)

    def test_constructor(self, estimator_class):
        """Check that the constructor has sklearn compatible signature and behaviour.

        Based on sklearn check_estimator testing of __init__ logic.
        Uses create_test_instance to create an instance.
        Assumes test_create_test_instance has passed and certified create_test_instance.

        Tests that:
        * constructor has no varargs
        * tests that constructor constructs an instance of the class
        * tests that all parameters are set in init to an attribute of the same name
        * tests that parameter values are always copied to the attribute and not changed
        * tests that default parameters are one of the following:
            None, str, int, float, bool, tuple, function, joblib memory, numpy primitive
            (other type parameters should be None, default handling should be by writing
            the default to attribute of a different name, e.g., my_param_ not my_param)
        """
        msg = "constructor __init__ should have no varargs"
        assert getfullargspec(estimator_class.__init__).varkw is None, msg

        estimator = estimator_class.create_test_instance()
        assert isinstance(estimator, estimator_class)

        # Ensure that each parameter is set in init
        init_params = _get_args(type(estimator).__init__)
        invalid_attr = set(init_params) - set(vars(estimator)) - {"self"}
        assert not invalid_attr, (
            "Estimator %s should store all parameters"
            " as an attribute during init. Did not find "
            "attributes `%s`." % (estimator.__class__.__name__, sorted(invalid_attr))
        )

        # Ensure that init does nothing but set parameters
        # No logic/interaction with other parameters
        def param_filter(p):
            """Identify hyper parameters of an estimator."""
            return p.name != "self" and p.kind not in [p.VAR_KEYWORD, p.VAR_POSITIONAL]

        init_params = [
            p
            for p in signature(estimator.__init__).parameters.values()
            if param_filter(p)
        ]

        params = estimator.get_params()

        test_params = estimator_class.get_test_params()
        if isinstance(test_params, list):
            test_params = test_params[0]
        test_params = test_params.keys()

        init_params = [param for param in init_params if param.name not in test_params]

        for param in init_params:
            assert param.default != param.empty, (
                "parameter `%s` for %s has no default value and is not "
                "set in `get_test_params`" % (param.name, estimator.__class__.__name__)
            )
            if type(param.default) is type:
                assert param.default in [np.float64, np.int64]
            else:
                assert type(param.default) in [
                    str,
                    int,
                    float,
                    bool,
                    tuple,
                    type(None),
                    np.float64,
                    types.FunctionType,
                    joblib.Memory,
                ]

            reserved_params = estimator_class.get_class_tag("reserved_params", [])
            if param.name not in reserved_params:
                param_value = params[param.name]
                if isinstance(param_value, np.ndarray):
                    np.testing.assert_array_equal(param_value, param.default)
                elif bool(
                    isinstance(param_value, numbers.Real) and np.isnan(param_value)
                ):
                    # Allows to set default parameters to np.nan
                    assert param_value is param.default, param.name
                else:
                    assert param_value == param.default, param.name

    def test_valid_estimator_class_tags(self, estimator_class):
        """Check that Estimator class tags are in VALID_ESTIMATOR_TAGS."""
        for tag in estimator_class.get_class_tags().keys():
            assert tag in VALID_ESTIMATOR_TAGS

    def test_valid_estimator_tags(self, estimator_instance):
        """Check that Estimator tags are in VALID_ESTIMATOR_TAGS."""
        for tag in estimator_instance.get_tags().keys():
            assert tag in VALID_ESTIMATOR_TAGS


class TestAllEstimators(BaseFixtureGenerator, QuickTester):
    """Package level tests for all sktime estimators, i.e., objects with fit."""

    def test_fit_updates_state(self, estimator_instance, scenario):
        """Check fit/update state change."""
        # Check that fit updates the is-fitted states
        attrs = ["_is_fitted", "is_fitted"]

        estimator = estimator_instance
        estimator_class = type(estimator_instance)

        msg = (
            f"{estimator_class.__name__}.__init__ should call "
            f"super({estimator_class.__name__}, self).__init__, "
            "but that does not seem to be the case. Please ensure to call the "
            f"parent class's constructor in {estimator_class.__name__}.__init__"
        )
        assert hasattr(estimator, "_is_fitted"), msg

        # Check is_fitted attribute is set correctly to False before fit, at init
        for attr in attrs:
            assert not getattr(
                estimator, attr
            ), f"Estimator: {estimator} does not initiate attribute: {attr} to False"

        fitted_estimator = scenario.run(estimator_instance, method_sequence=["fit"])

        # Check is_fitted attributes are updated correctly to True after calling fit
        for attr in attrs:
            assert getattr(
                fitted_estimator, attr
            ), f"Estimator: {estimator} does not update attribute: {attr} during fit"

    def test_fit_returns_self(self, estimator_instance, scenario):
        """Check that fit returns self."""
        fit_return = scenario.run(estimator_instance, method_sequence=["fit"])
        assert (
            fit_return is estimator_instance
        ), f"Estimator: {estimator_instance} does not return self when calling fit"

    def test_raises_not_fitted_error(self, estimator_instance, scenario, method_nsc):
        """Check exception raised for non-fit method calls to unfitted estimators.

        Tries to run all methods in NON_STATE_CHANGING_METHODS with valid scenario,
        but before fit has been called on the estimator.

        This should raise a NotFittedError if correctly caught,
        normally by a self.check_is_fitted() call in the method's boilerplate.

        Raises
        ------
        Exception if NotFittedError is not raised by non-state changing method
        """
        # pairwise transformers are exempted from this test, since they have no fitting
        PWTRAFOS = (BasePairwiseTransformer, BasePairwiseTransformerPanel)
        excepted = isinstance(estimator_instance, PWTRAFOS)
        if excepted:
            return None

        # call methods without prior fitting and check that they raise NotFittedError
        with pytest.raises(NotFittedError, match=r"has not been fitted"):
            scenario.run(estimator_instance, method_sequence=[method_nsc])

    def test_fit_idempotent(self, estimator_instance, scenario, method_nsc_arraylike):
        """Check that calling fit twice is equivalent to calling it once."""
        estimator = estimator_instance

        # for now, we have to skip predict_proba, since current output comparison
        #   does not work for tensorflow Distribution
        if (
            isinstance(estimator_instance, BaseForecaster)
            and method_nsc_arraylike == "predict_proba"
        ):
            return None

        # run fit plus method_nsc once, save results
        set_random_state(estimator)
        results = scenario.run(
            estimator,
            method_sequence=["fit", method_nsc_arraylike],
            return_all=True,
            deepcopy_return=True,
        )

        estimator = results[0]
        set_random_state(estimator)

        # run fit plus method_nsc a second time
        results_2nd = scenario.run(
            estimator,
            method_sequence=["fit", method_nsc_arraylike],
            return_all=True,
            deepcopy_return=True,
        )

        # check results are equal
        _assert_array_almost_equal(
            results[1],
            results_2nd[1],
            # err_msg=f"Idempotency check failed for method {method}",
        )

    def test_fit_does_not_overwrite_hyper_params(self, estimator_instance, scenario):
        """Check that we do not overwrite hyper-parameters in fit."""
        estimator = estimator_instance
        set_random_state(estimator)

        # Make a physical copy of the original estimator parameters before fitting.
        params = estimator.get_params()
        original_params = deepcopy(params)

        # Fit the model
        fitted_est = scenario.run(estimator_instance, method_sequence=["fit"])

        # Compare the state of the model parameters with the original parameters
        new_params = fitted_est.get_params()
        for param_name, original_value in original_params.items():
            new_value = new_params[param_name]

            # We should never change or mutate the internal state of input
            # parameters by default. To check this we use the joblib.hash function
            # that introspects recursively any subobjects to compute a checksum.
            # The only exception to this rule of immutable constructor parameters
            # is possible RandomState instance but in this check we explicitly
            # fixed the random_state params recursively to be integer seeds.
            msg = (
                "Estimator %s should not change or mutate "
                " the parameter %s from %s to %s during fit."
                % (estimator.__class__.__name__, param_name, original_value, new_value)
            )
            # joblib.hash has problems with pandas objects, so we use deep_equals then
            if isinstance(original_value, (pd.DataFrame, pd.Series)):
                assert deep_equals(new_value, original_value), msg
            else:
                assert joblib.hash(new_value) == joblib.hash(original_value), msg

    def test_non_state_changing_method_contract(
        self, estimator_instance, scenario, method_nsc
    ):
        """Check that non-state-changing methods behave as per interface contract.

        Check the following contract on non-state-changing methods:
        1. do not change state of the estimator, i.e., any attributes
            (including hyper-parameters and fitted parameters)
        2. expected output type of the method matches actual output type
            - only for abstract BaseEstimator methods, common to all estimator scitypes
            list of BaseEstimator methdos tested: get_fitted_params
            scitype specific method outputs are tested in TestAll[estimatortype] class
        """
        estimator = estimator_instance
        set_random_state(estimator)

        # dict_before = copy of dictionary of estimator before predict, post fit
        _ = scenario.run(estimator, method_sequence=["fit"])
        dict_before = estimator.__dict__.copy()

        # skip test if vectorization would be necessary and method predict_proba
        # this is since vectorization is not implemented for predict_proba
        if method_nsc == "predict_proba":
            try:
                scenario.run(estimator, method_sequence=[method_nsc])
            except NotImplementedError:
                return None

        # dict_after = dictionary of estimator after predict and fit
        output = scenario.run(estimator, method_sequence=[method_nsc])
        dict_after = estimator.__dict__

        is_equal, msg = deep_equals(dict_after, dict_before, return_msg=True)
        assert is_equal, (
            f"Estimator: {type(estimator).__name__} changes __dict__ "
            f"during {method_nsc}, "
            f"reason/location of discrepancy (x=after, y=before): {msg}"
        )

        # once there are more methods, this may have to be factored out
        # for now, there is only get_fitted_params and we test here to avoid fit calls
        if method_nsc == "get_fitted_params":
            msg = (
                f"get_fitted_params of {type(estimator)} should return dict, "
                f"but returns object of type {type(output)}"
            )
            assert isinstance(output, dict), msg
            msg = (
                f"get_fitted_params of {type(estimator)} should return dict with "
                f"with str keys, but some keys are not str"
            )
            nonstr = [x for x in output.keys() if not isinstance(x, str)]
            if not len(nonstr) == 0:
                msg = f"found non-str keys in get_fitted_params return: {nonstr}"
                raise AssertionError(msg)

    def test_methods_have_no_side_effects(
        self, estimator_instance, scenario, method_nsc
    ):
        """Check that calling methods has no side effects on args."""
        estimator = estimator_instance

        # skip test for get_fitted_params, as this does not have mutable arguments
        if method_nsc == "get_fitted_params":
            return None

        set_random_state(estimator)

        # Fit the model, get args before and after
        _, args_after = scenario.run(
            estimator, method_sequence=["fit"], return_args=True
        )
        fit_args_after = args_after[0]
        fit_args_before = scenario.args["fit"]

        assert deep_equals(
            fit_args_before, fit_args_after
        ), f"Estimator: {estimator} has side effects on arguments of fit"

        # skip test if vectorization would be necessary and method predict_proba
        # this is since vectorization is not implemented for predict_proba
        if method_nsc == "predict_proba":
            try:
                scenario.run(estimator, method_sequence=[method_nsc])
            except NotImplementedError:
                return None

        # Fit the model, get args before and after
        _, args_after = scenario.run(
            estimator, method_sequence=[method_nsc], return_args=True
        )
        method_args_after = args_after[0]
        method_args_before = scenario.get_args(method_nsc, estimator)

        assert deep_equals(
            method_args_after, method_args_before
        ), f"Estimator: {estimator} has side effects on arguments of {method_nsc}"

    def test_persistence_via_pickle(
        self, estimator_instance, scenario, method_nsc_arraylike
    ):
        """Check that we can pickle all estimators."""
        method_nsc = method_nsc_arraylike
        # escape predict_proba for forecasters, tfp distributions cannot be pickled
        if (
            isinstance(estimator_instance, BaseForecaster)
            and method_nsc == "predict_proba"
        ):
            return None
        # escape Deep estimators if soft-dep `h5py` isn't installed
        if isinstance(
            estimator_instance, (BaseDeepClassifier, BaseDeepRegressor)
        ) and not _check_soft_dependencies("h5py", severity="warning"):
            return None

        estimator = estimator_instance
        set_random_state(estimator)
        # Fit the model, get args before and after
        scenario.run(estimator, method_sequence=["fit"], return_args=True)

        # Generate results before pickling
        vanilla_result = scenario.run(estimator, method_sequence=[method_nsc])

        # Serialize and deserialize
        serialized_estimator = estimator.save()
        deserialized_estimator = load(serialized_estimator)

        deserialized_result = scenario.run(
            deserialized_estimator, method_sequence=[method_nsc]
        )

        msg = (
            f"Results of {method_nsc} differ between when pickling and not pickling, "
            f"estimator {type(estimator_instance).__name__}"
        )
        _assert_array_almost_equal(
            vanilla_result,
            deserialized_result,
            decimal=6,
            err_msg=msg,
        )

    def test_save_estimators_to_file(
        self, estimator_instance, scenario, method_nsc_arraylike
    ):
        """Check if saved estimators onto disk can be loaded correctly."""
        method_nsc = method_nsc_arraylike
        # escape predict_proba for forecasters, tfp distributions cannot be pickled
        if (
            isinstance(estimator_instance, BaseForecaster)
            and method_nsc == "predict_proba"
        ):
            return None

        estimator = estimator_instance
        set_random_state(estimator)
        # Fit the model, get args before and after
        scenario.run(estimator, method_sequence=["fit"], return_args=True)

        # Generate results before saving
        vanilla_result = scenario.run(estimator, method_sequence=[method_nsc])

        with TemporaryDirectory() as tmp_dir:
            save_loc = os.path.join(tmp_dir, "estimator")
            estimator.save(save_loc)

            loaded_estimator = load(save_loc)
            loaded_result = scenario.run(loaded_estimator, method_sequence=[method_nsc])

            msg = (
                f"Results of {method_nsc} differ between saved and loaded "
                f"estimator {type(estimator).__name__}"
            )

            _assert_array_almost_equal(
                vanilla_result,
                loaded_result,
                decimal=6,
                err_msg=msg,
            )

    # todo: this needs to be diagnosed and fixed - temporary skip
    @pytest.mark.skip(reason="hangs on mac and unix remote tests")
    def test_multiprocessing_idempotent(
        self, estimator_instance, scenario, method_nsc_arraylike
    ):
        """Test that single and multi-process run results are identical.

        Check that running an estimator on a single process is no different to running
        it on multiple processes. We also check that we can set n_jobs=-1 to make use of
        all CPUs. The test is not really necessary though, as we rely on joblib for
        parallelization and can trust that it works as expected.
        """
        method_nsc = method_nsc_arraylike
        params = estimator_instance.get_params()

        if "n_jobs" in params:
            # run on a single process
            # -----------------------
            estimator = deepcopy(estimator_instance)
            estimator.set_params(n_jobs=1)
            set_random_state(estimator)
            result_single_process = scenario.run(
                estimator, method_sequence=["fit", method_nsc]
            )

            # run on multiple processes
            # -------------------------
            estimator = deepcopy(estimator_instance)
            estimator.set_params(n_jobs=-1)
            set_random_state(estimator)
            result_multiple_process = scenario.run(
                estimator, method_sequence=["fit", method_nsc]
            )
            _assert_array_equal(
                result_single_process,
                result_multiple_process,
                err_msg="Results are not equal for n_jobs=1 and n_jobs=-1",
            )

    def test_dl_constructor_initializes_deeply(self, estimator_class):
        """Test DL estimators that they pass custom parameters to underlying Network."""
        estimator = estimator_class

        if not issubclass(estimator, (BaseDeepClassifier, BaseDeepRegressor)):
            return None

        if not hasattr(estimator, "get_test_params"):
            return None

        params = estimator.get_test_params()

        if isinstance(params, list):
            params = params[0]
        if isinstance(params, dict):
            pass
        else:
            raise TypeError(
                f"`get_test_params()` of estimator: {estimator} returns "
                f"an expected type: {type(params)}, acceptable formats: [list, dict]"
            )

        estimator = estimator(**params)

        for key, value in params.items():
            assert vars(estimator)[key] == value
            # some keys are only relevant to the final model (eg: n_epochs)
            # skip them for the underlying network
            if vars(estimator._network).get(key) is not None:
                assert vars(estimator._network)[key] == value

    def _get_err_msg(estimator):
        return (
            f"Invalid estimator type: {type(estimator)}. Valid estimator types are: "
            f"{VALID_ESTIMATOR_TYPES}"
        )<|MERGE_RESOLUTION|>--- conflicted
+++ resolved
@@ -53,14 +53,7 @@
 from sktime.utils._testing.scenarios_getter import retrieve_scenarios
 from sktime.utils.random_state import set_random_state
 from sktime.utils.sampling import random_partition
-from sktime.utils.validation._dependencies import (
-<<<<<<< HEAD
-    _check_estimator_deps,
-=======
-    _check_dl_dependencies,
->>>>>>> a3ef13ef
-    _check_soft_dependencies,
-)
+from sktime.utils.validation._dependencies import _check_soft_dependencies
 
 # whether to subsample estimators per os/version partition matrix design
 # default is False, can be set to True by pytest --matrixdesign True flag
