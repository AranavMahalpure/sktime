"""Benchmarking base module."""

__author__ = ["mloning", "viktorkaz"]
__all__ = ["BaseDataset", "HDDBaseDataset", "BaseResults", "HDDBaseResults"]

import os
<<<<<<< HEAD
=======
from abc import abstractmethod
>>>>>>> 03893e4b
from warnings import warn

import numpy as np


class BaseDataset:
    """Base dataset class."""

    def __init__(self, name):
        self._name = name

    def __repr__(self):
        """Repr dunder."""
        class_name = self.__class__.__name__
        return f"{class_name}(name={self.name})"

    def load(self):
        """Load dataset."""
        raise NotImplementedError()

    @property
    def name(self):
        """Name of dataset."""
        return self._name


class HDDBaseDataset(BaseDataset):
    """HDD dataset."""

    def __init__(self, path, name):
        self._path = path
        super().__init__(name=name)

    @property
    def path(self):
        """Path to dataset."""
        return self._path

    @staticmethod
    def _validate_path(path):
        """Validate paths."""
        # check if path already exists
        if not os.path.exists(path):
            raise ValueError(f"No dataset found at path: {path}")


class BaseResults:
    """Base results class."""

    def __init__(self):
        # assigned during fitting of orchestration
        self.strategy_names = []
        self.dataset_names = []
        self.cv = None

    def save_predictions(
        self,
        strategy_name,
        dataset_name,
        y_true,
        y_pred,
        y_proba,
        index,
        cv_fold,
        train_or_test,
    ):
        """Save predictions."""
        raise NotImplementedError()

    def load_predictions(self, cv_fold, train_or_test):
        """Load predictions for all datasets and strategies iteratively."""
        raise NotImplementedError()

    def check_predictions_exist(self, strategy, dataset_name, cv_fold, train_or_test):
        """Check that predictions exist."""
        raise NotImplementedError()

    def save_fitted_strategy(self, strategy, dataset_name, cv_fold):
        """Save fitted strategy."""
        raise NotImplementedError()

    def load_fitted_strategy(self, strategy_name, dataset_name, cv_fold):
        """Load fitted strategies for all datasets and strategies iteratively."""
        raise NotImplementedError()

    def check_fitted_strategy_exists(self, strategy, dataset_name, cv_fold):
        """Check that fitted strategy exists."""
        raise NotImplementedError()

    def _append_key(self, strategy_name, dataset_name):
        """Append names of datasets, strategies to results objects."""
        if strategy_name not in self.strategy_names:
            self.strategy_names.append(strategy_name)

        if dataset_name not in self.dataset_names:
            self.dataset_names.append(dataset_name)

    def _generate_key(self, strategy_name, dataset_name, cv_fold, train_or_test):
        raise NotImplementedError()

    def __repr__(self):
        """Representation dunder."""
        class_name = self.__class__.__name__
        return (
            f"{class_name}(strategies={self.strategy_names}, datasets="
            f"{self.dataset_names}, "
            f"cv_folds={self.cv.get_n_splits()})"
        )

    def save(self):
        """Save results object as master file."""
        NotImplementedError()

    def _iter(self):
        """Iterate over registry of results object."""
        for strategy_name in self.strategy_names:
            for dataset_name in self.dataset_names:
                yield strategy_name, dataset_name


class HDDBaseResults(BaseResults):
    """HDD results."""

    def __init__(self, path):
        # validate paths
        self._validate_path(path)

        # set path
        self._path = path

        super().__init__()

    @property
    def path(self):
        """Path for results on HDD."""
        return self._path

    def save(self):
        """Save results object as master file."""
        from joblib import dump, load

        file = os.path.join(self.path, "results.pickle")

        # if file does not exist already, create a new one
        if not os.path.isfile(file):
            dump(self, file)

        # if file already exists, update file adding new datasets,
        # strategies and/or cv_folds
        else:
            results = load(file)
            self.strategy_names = list(
                set(self.strategy_names + results.strategy_names)
            )
            self.dataset_names = list(set(self.dataset_names + results.dataset_names))
            dump(self, file)

    @staticmethod
    def _validate_path(path):
        """Validate paths."""
        # check if path already exists
        if os.path.exists(path):
            if not os.path.isdir(path):
                raise ValueError("path already exists and is not a directory")

            elif os.path.isfile(os.path.join(path, "results.pickle")):
                warn(
                    f"Existing results file found in given path: {path}. "
                    f"Results file will be updated"
                )

            elif (
                len([file for file in os.listdir(path) if not file.startswith(".")]) > 0
            ):
                warn("path already exists and is not empty")


class _PredictionsWrapper:
    """Single result class for consistency of return object when loading results."""

    def __init__(
        self,
        strategy_name,
        dataset_name,
        index,
        y_true,
        y_pred,
        fit_estimator_start_time,
        fit_estimator_end_time,
        predict_estimator_start_time,
        predict_estimator_end_time,
        y_proba=None,
    ):
        # check input format
        if not all(isinstance(array, np.ndarray) for array in [y_true, y_pred]):
            raise ValueError(
                f"Prediction results have to stored as numpy arrays, "
                f"but found: {[type(array) for array in [y_true, y_pred]]}"
            )
        if not all(isinstance(name, str) for name in [strategy_name, dataset_name]):
            raise ValueError(
                f"Names must be strings, but found: "
                f"{[type(name) for name in [strategy_name, dataset_name]]}"
            )

        self.strategy_name = strategy_name
        self.dataset_name = dataset_name
        self.index = index
        self.y_true = y_true
        self.y_pred = y_pred
        self.y_proba = y_proba
        self.fit_estimator_start_time = fit_estimator_start_time
        self.fit_estimator_end_time = fit_estimator_end_time
        self.predict_estimator_start_time = predict_estimator_start_time
        self.predict_estimator_end_time = predict_estimator_end_time


class BaseMetric:
    def __init__(self, name, **kwargs):
        self.name = name
        self.kwargs = kwargs

    def compute(self, y_true, y_pred):
        """Compute mean and standard error of metric."""
        raise RuntimeError("abstract method")<|MERGE_RESOLUTION|>--- conflicted
+++ resolved
@@ -4,10 +4,6 @@
 __all__ = ["BaseDataset", "HDDBaseDataset", "BaseResults", "HDDBaseResults"]
 
 import os
-<<<<<<< HEAD
-=======
-from abc import abstractmethod
->>>>>>> 03893e4b
 from warnings import warn
 
 import numpy as np
